/*-
 * SPDX-License-Identifier: BSD-2-Clause-FreeBSD
 *
 * Copyright (c) 2007-2016 Solarflare Communications Inc.
 * All rights reserved.
 *
 * Redistribution and use in source and binary forms, with or without
 * modification, are permitted provided that the following conditions are met:
 *
 * 1. Redistributions of source code must retain the above copyright notice,
 *    this list of conditions and the following disclaimer.
 * 2. Redistributions in binary form must reproduce the above copyright notice,
 *    this list of conditions and the following disclaimer in the documentation
 *    and/or other materials provided with the distribution.
 *
 * THIS SOFTWARE IS PROVIDED BY THE COPYRIGHT HOLDERS AND CONTRIBUTORS "AS IS"
 * AND ANY EXPRESS OR IMPLIED WARRANTIES, INCLUDING, BUT NOT LIMITED TO,
 * THE IMPLIED WARRANTIES OF MERCHANTABILITY AND FITNESS FOR A PARTICULAR
 * PURPOSE ARE DISCLAIMED. IN NO EVENT SHALL THE COPYRIGHT OWNER OR
 * CONTRIBUTORS BE LIABLE FOR ANY DIRECT, INDIRECT, INCIDENTAL, SPECIAL,
 * EXEMPLARY, OR CONSEQUENTIAL DAMAGES (INCLUDING, BUT NOT LIMITED TO,
 * PROCUREMENT OF SUBSTITUTE GOODS OR SERVICES; LOSS OF USE, DATA, OR PROFITS;
 * OR BUSINESS INTERRUPTION) HOWEVER CAUSED AND ON ANY THEORY OF LIABILITY,
 * WHETHER IN CONTRACT, STRICT LIABILITY, OR TORT (INCLUDING NEGLIGENCE OR
 * OTHERWISE) ARISING IN ANY WAY OUT OF THE USE OF THIS SOFTWARE,
 * EVEN IF ADVISED OF THE POSSIBILITY OF SUCH DAMAGE.
 *
 * The views and conclusions contained in the software and documentation are
 * those of the authors and should not be interpreted as representing official
 * policies, either expressed or implied, of the FreeBSD Project.
 *
 * $FreeBSD$
 */

#ifndef	_SYS_EFX_IMPL_H
#define	_SYS_EFX_IMPL_H

#include "efx.h"
#include "efx_regs.h"
#include "efx_regs_ef10.h"

/* FIXME: Add definition for driver generated software events */
#ifndef	ESE_DZ_EV_CODE_DRV_GEN_EV
#define	ESE_DZ_EV_CODE_DRV_GEN_EV FSE_AZ_EV_CODE_DRV_GEN_EV
#endif


#if EFSYS_OPT_SIENA
#include "siena_impl.h"
#endif	/* EFSYS_OPT_SIENA */

#if EFSYS_OPT_HUNTINGTON
#include "hunt_impl.h"
#endif	/* EFSYS_OPT_HUNTINGTON */

#if EFSYS_OPT_MEDFORD
#include "medford_impl.h"
#endif	/* EFSYS_OPT_MEDFORD */

#if EFSYS_OPT_MEDFORD2
#include "medford2_impl.h"
#endif	/* EFSYS_OPT_MEDFORD2 */

#if (EFSYS_OPT_HUNTINGTON || EFSYS_OPT_MEDFORD || EFSYS_OPT_MEDFORD2)
#include "ef10_impl.h"
#endif	/* (EFSYS_OPT_HUNTINGTON || EFSYS_OPT_MEDFORD || EFSYS_OPT_MEDFORD2) */

#ifdef	__cplusplus
extern "C" {
#endif

#define	EFX_MOD_MCDI		0x00000001
#define	EFX_MOD_PROBE		0x00000002
#define	EFX_MOD_NVRAM		0x00000004
#define	EFX_MOD_VPD		0x00000008
#define	EFX_MOD_NIC		0x00000010
#define	EFX_MOD_INTR		0x00000020
#define	EFX_MOD_EV		0x00000040
#define	EFX_MOD_RX		0x00000080
#define	EFX_MOD_TX		0x00000100
#define	EFX_MOD_PORT		0x00000200
#define	EFX_MOD_MON		0x00000400
#define	EFX_MOD_FILTER		0x00001000
#define	EFX_MOD_LIC		0x00002000
#define	EFX_MOD_TUNNEL		0x00004000

#define	EFX_RESET_PHY		0x00000001
#define	EFX_RESET_RXQ_ERR	0x00000002
#define	EFX_RESET_TXQ_ERR	0x00000004
#define	EFX_RESET_HW_UNAVAIL	0x00000008

typedef enum efx_mac_type_e {
	EFX_MAC_INVALID = 0,
	EFX_MAC_SIENA,
	EFX_MAC_HUNTINGTON,
	EFX_MAC_MEDFORD,
	EFX_MAC_MEDFORD2,
	EFX_MAC_NTYPES
} efx_mac_type_t;

typedef struct efx_ev_ops_s {
	efx_rc_t	(*eevo_init)(efx_nic_t *);
	void		(*eevo_fini)(efx_nic_t *);
	efx_rc_t	(*eevo_qcreate)(efx_nic_t *, unsigned int,
					  efsys_mem_t *, size_t, uint32_t,
					  uint32_t, uint32_t, efx_evq_t *);
	void		(*eevo_qdestroy)(efx_evq_t *);
	efx_rc_t	(*eevo_qprime)(efx_evq_t *, unsigned int);
	void		(*eevo_qpost)(efx_evq_t *, uint16_t);
	efx_rc_t	(*eevo_qmoderate)(efx_evq_t *, unsigned int);
#if EFSYS_OPT_QSTATS
	void		(*eevo_qstats_update)(efx_evq_t *, efsys_stat_t *);
#endif
} efx_ev_ops_t;

typedef struct efx_tx_ops_s {
	efx_rc_t	(*etxo_init)(efx_nic_t *);
	void		(*etxo_fini)(efx_nic_t *);
	efx_rc_t	(*etxo_qcreate)(efx_nic_t *,
					unsigned int, unsigned int,
					efsys_mem_t *, size_t,
					uint32_t, uint16_t,
					efx_evq_t *, efx_txq_t *,
					unsigned int *);
	void		(*etxo_qdestroy)(efx_txq_t *);
	efx_rc_t	(*etxo_qpost)(efx_txq_t *, efx_buffer_t *,
				      unsigned int, unsigned int,
				      unsigned int *);
	void		(*etxo_qpush)(efx_txq_t *, unsigned int, unsigned int);
	efx_rc_t	(*etxo_qpace)(efx_txq_t *, unsigned int);
	efx_rc_t	(*etxo_qflush)(efx_txq_t *);
	void		(*etxo_qenable)(efx_txq_t *);
	efx_rc_t	(*etxo_qpio_enable)(efx_txq_t *);
	void		(*etxo_qpio_disable)(efx_txq_t *);
	efx_rc_t	(*etxo_qpio_write)(efx_txq_t *, uint8_t *, size_t,
					   size_t);
	efx_rc_t	(*etxo_qpio_post)(efx_txq_t *, size_t, unsigned int,
					   unsigned int *);
	efx_rc_t	(*etxo_qdesc_post)(efx_txq_t *, efx_desc_t *,
				      unsigned int, unsigned int,
				      unsigned int *);
	void		(*etxo_qdesc_dma_create)(efx_txq_t *, efsys_dma_addr_t,
						size_t, boolean_t,
						efx_desc_t *);
	void		(*etxo_qdesc_tso_create)(efx_txq_t *, uint16_t,
						uint32_t, uint8_t,
						efx_desc_t *);
	void		(*etxo_qdesc_tso2_create)(efx_txq_t *, uint16_t,
						uint16_t, uint32_t, uint16_t,
						efx_desc_t *, int);
	void		(*etxo_qdesc_vlantci_create)(efx_txq_t *, uint16_t,
						efx_desc_t *);
	void		(*etxo_qdesc_checksum_create)(efx_txq_t *, uint16_t,
						efx_desc_t *);
#if EFSYS_OPT_QSTATS
	void		(*etxo_qstats_update)(efx_txq_t *,
					      efsys_stat_t *);
#endif
} efx_tx_ops_t;

typedef union efx_rxq_type_data_u {
	/* Dummy member to have non-empty union if no options are enabled */
	uint32_t	ertd_dummy;
#if EFSYS_OPT_RX_PACKED_STREAM
	struct {
		uint32_t	eps_buf_size;
	} ertd_packed_stream;
#endif
#if EFSYS_OPT_RX_ES_SUPER_BUFFER
	struct {
		uint32_t	eessb_bufs_per_desc;
		uint32_t	eessb_max_dma_len;
		uint32_t	eessb_buf_stride;
		uint32_t	eessb_hol_block_timeout;
	} ertd_es_super_buffer;
#endif
} efx_rxq_type_data_t;

typedef struct efx_rx_ops_s {
	efx_rc_t	(*erxo_init)(efx_nic_t *);
	void		(*erxo_fini)(efx_nic_t *);
#if EFSYS_OPT_RX_SCATTER
	efx_rc_t	(*erxo_scatter_enable)(efx_nic_t *, unsigned int);
#endif
#if EFSYS_OPT_RX_SCALE
	efx_rc_t	(*erxo_scale_context_alloc)(efx_nic_t *,
						    efx_rx_scale_context_type_t,
						    uint32_t, uint32_t *);
	efx_rc_t	(*erxo_scale_context_free)(efx_nic_t *, uint32_t);
	efx_rc_t	(*erxo_scale_mode_set)(efx_nic_t *, uint32_t,
					       efx_rx_hash_alg_t,
					       efx_rx_hash_type_t, boolean_t);
	efx_rc_t	(*erxo_scale_key_set)(efx_nic_t *, uint32_t,
					      uint8_t *, size_t);
	efx_rc_t	(*erxo_scale_tbl_set)(efx_nic_t *, uint32_t,
					      unsigned int *, size_t);
	uint32_t	(*erxo_prefix_hash)(efx_nic_t *, efx_rx_hash_alg_t,
					    uint8_t *);
#endif /* EFSYS_OPT_RX_SCALE */
	efx_rc_t	(*erxo_prefix_pktlen)(efx_nic_t *, uint8_t *,
					      uint16_t *);
	void		(*erxo_qpost)(efx_rxq_t *, efsys_dma_addr_t *, size_t,
				      unsigned int, unsigned int,
				      unsigned int);
	void		(*erxo_qpush)(efx_rxq_t *, unsigned int, unsigned int *);
#if EFSYS_OPT_RX_PACKED_STREAM
	void		(*erxo_qpush_ps_credits)(efx_rxq_t *);
	uint8_t *	(*erxo_qps_packet_info)(efx_rxq_t *, uint8_t *,
						uint32_t, uint32_t,
						uint16_t *, uint32_t *, uint32_t *);
#endif
	efx_rc_t	(*erxo_qflush)(efx_rxq_t *);
	void		(*erxo_qenable)(efx_rxq_t *);
	efx_rc_t	(*erxo_qcreate)(efx_nic_t *enp, unsigned int,
<<<<<<< HEAD
					unsigned int, efx_rxq_type_t, uint32_t,
=======
					unsigned int, efx_rxq_type_t,
					const efx_rxq_type_data_t *,
>>>>>>> b2521650
					efsys_mem_t *, size_t, uint32_t,
					unsigned int,
					efx_evq_t *, efx_rxq_t *);
	void		(*erxo_qdestroy)(efx_rxq_t *);
} efx_rx_ops_t;

typedef struct efx_mac_ops_s {
	efx_rc_t	(*emo_poll)(efx_nic_t *, efx_link_mode_t *);
	efx_rc_t	(*emo_up)(efx_nic_t *, boolean_t *);
	efx_rc_t	(*emo_addr_set)(efx_nic_t *);
	efx_rc_t	(*emo_pdu_set)(efx_nic_t *);
	efx_rc_t	(*emo_pdu_get)(efx_nic_t *, size_t *);
	efx_rc_t	(*emo_reconfigure)(efx_nic_t *);
	efx_rc_t	(*emo_multicast_list_set)(efx_nic_t *);
	efx_rc_t	(*emo_filter_default_rxq_set)(efx_nic_t *,
						      efx_rxq_t *, boolean_t);
	void		(*emo_filter_default_rxq_clear)(efx_nic_t *);
#if EFSYS_OPT_LOOPBACK
	efx_rc_t	(*emo_loopback_set)(efx_nic_t *, efx_link_mode_t,
					    efx_loopback_type_t);
#endif	/* EFSYS_OPT_LOOPBACK */
#if EFSYS_OPT_MAC_STATS
	efx_rc_t	(*emo_stats_get_mask)(efx_nic_t *, uint32_t *, size_t);
	efx_rc_t	(*emo_stats_clear)(efx_nic_t *);
	efx_rc_t	(*emo_stats_upload)(efx_nic_t *, efsys_mem_t *);
	efx_rc_t	(*emo_stats_periodic)(efx_nic_t *, efsys_mem_t *,
					      uint16_t, boolean_t);
	efx_rc_t	(*emo_stats_update)(efx_nic_t *, efsys_mem_t *,
					    efsys_stat_t *, uint32_t *);
#endif	/* EFSYS_OPT_MAC_STATS */
} efx_mac_ops_t;

typedef struct efx_phy_ops_s {
	efx_rc_t	(*epo_power)(efx_nic_t *, boolean_t); /* optional */
	efx_rc_t	(*epo_reset)(efx_nic_t *);
	efx_rc_t	(*epo_reconfigure)(efx_nic_t *);
	efx_rc_t	(*epo_verify)(efx_nic_t *);
	efx_rc_t	(*epo_oui_get)(efx_nic_t *, uint32_t *);
	efx_rc_t	(*epo_link_state_get)(efx_nic_t *, efx_phy_link_state_t *);
#if EFSYS_OPT_PHY_STATS
	efx_rc_t	(*epo_stats_update)(efx_nic_t *, efsys_mem_t *,
					    uint32_t *);
#endif	/* EFSYS_OPT_PHY_STATS */
#if EFSYS_OPT_BIST
	efx_rc_t	(*epo_bist_enable_offline)(efx_nic_t *);
	efx_rc_t	(*epo_bist_start)(efx_nic_t *, efx_bist_type_t);
	efx_rc_t	(*epo_bist_poll)(efx_nic_t *, efx_bist_type_t,
					 efx_bist_result_t *, uint32_t *,
					 unsigned long *, size_t);
	void		(*epo_bist_stop)(efx_nic_t *, efx_bist_type_t);
#endif	/* EFSYS_OPT_BIST */
} efx_phy_ops_t;

#if EFSYS_OPT_FILTER
typedef struct efx_filter_ops_s {
	efx_rc_t	(*efo_init)(efx_nic_t *);
	void		(*efo_fini)(efx_nic_t *);
	efx_rc_t	(*efo_restore)(efx_nic_t *);
	efx_rc_t	(*efo_add)(efx_nic_t *, efx_filter_spec_t *,
				   boolean_t may_replace);
	efx_rc_t	(*efo_delete)(efx_nic_t *, efx_filter_spec_t *);
	efx_rc_t	(*efo_supported_filters)(efx_nic_t *, uint32_t *,
				   size_t, size_t *);
	efx_rc_t	(*efo_reconfigure)(efx_nic_t *, uint8_t const *, boolean_t,
				   boolean_t, boolean_t, boolean_t,
				   uint8_t const *, uint32_t);
} efx_filter_ops_t;

extern	__checkReturn	efx_rc_t
efx_filter_reconfigure(
	__in				efx_nic_t *enp,
	__in_ecount(6)			uint8_t const *mac_addr,
	__in				boolean_t all_unicst,
	__in				boolean_t mulcst,
	__in				boolean_t all_mulcst,
	__in				boolean_t brdcst,
	__in_ecount(6*count)		uint8_t const *addrs,
	__in				uint32_t count);

#endif /* EFSYS_OPT_FILTER */

#if EFSYS_OPT_TUNNEL
typedef struct efx_tunnel_ops_s {
	boolean_t	(*eto_udp_encap_supported)(efx_nic_t *);
	efx_rc_t	(*eto_reconfigure)(efx_nic_t *);
} efx_tunnel_ops_t;
#endif /* EFSYS_OPT_TUNNEL */

typedef struct efx_port_s {
	efx_mac_type_t		ep_mac_type;
	uint32_t		ep_phy_type;
	uint8_t			ep_port;
	uint32_t		ep_mac_pdu;
	uint8_t			ep_mac_addr[6];
	efx_link_mode_t		ep_link_mode;
	boolean_t		ep_all_unicst;
	boolean_t		ep_mulcst;
	boolean_t		ep_all_mulcst;
	boolean_t		ep_brdcst;
	unsigned int		ep_fcntl;
	boolean_t		ep_fcntl_autoneg;
	efx_oword_t		ep_multicst_hash[2];
	uint8_t			ep_mulcst_addr_list[EFX_MAC_ADDR_LEN *
						    EFX_MAC_MULTICAST_LIST_MAX];
	uint32_t		ep_mulcst_addr_count;
#if EFSYS_OPT_LOOPBACK
	efx_loopback_type_t	ep_loopback_type;
	efx_link_mode_t		ep_loopback_link_mode;
#endif	/* EFSYS_OPT_LOOPBACK */
#if EFSYS_OPT_PHY_FLAGS
	uint32_t		ep_phy_flags;
#endif	/* EFSYS_OPT_PHY_FLAGS */
#if EFSYS_OPT_PHY_LED_CONTROL
	efx_phy_led_mode_t	ep_phy_led_mode;
#endif	/* EFSYS_OPT_PHY_LED_CONTROL */
	efx_phy_media_type_t	ep_fixed_port_type;
	efx_phy_media_type_t	ep_module_type;
	uint32_t		ep_adv_cap_mask;
	uint32_t		ep_lp_cap_mask;
	uint32_t		ep_default_adv_cap_mask;
	uint32_t		ep_phy_cap_mask;
	boolean_t		ep_mac_drain;
#if EFSYS_OPT_BIST
	efx_bist_type_t		ep_current_bist;
#endif
	const efx_mac_ops_t	*ep_emop;
	const efx_phy_ops_t	*ep_epop;
} efx_port_t;

typedef struct efx_mon_ops_s {
#if EFSYS_OPT_MON_STATS
	efx_rc_t	(*emo_stats_update)(efx_nic_t *, efsys_mem_t *,
					    efx_mon_stat_value_t *);
	efx_rc_t	(*emo_limits_update)(efx_nic_t *,
					     efx_mon_stat_limits_t *);
#endif	/* EFSYS_OPT_MON_STATS */
} efx_mon_ops_t;

typedef struct efx_mon_s {
	efx_mon_type_t		em_type;
	const efx_mon_ops_t	*em_emop;
} efx_mon_t;

typedef struct efx_intr_ops_s {
	efx_rc_t	(*eio_init)(efx_nic_t *, efx_intr_type_t, efsys_mem_t *);
	void		(*eio_enable)(efx_nic_t *);
	void		(*eio_disable)(efx_nic_t *);
	void		(*eio_disable_unlocked)(efx_nic_t *);
	efx_rc_t	(*eio_trigger)(efx_nic_t *, unsigned int);
	void		(*eio_status_line)(efx_nic_t *, boolean_t *, uint32_t *);
	void		(*eio_status_message)(efx_nic_t *, unsigned int,
				 boolean_t *);
	void		(*eio_fatal)(efx_nic_t *);
	void		(*eio_fini)(efx_nic_t *);
} efx_intr_ops_t;

typedef struct efx_intr_s {
	const efx_intr_ops_t	*ei_eiop;
	efsys_mem_t		*ei_esmp;
	efx_intr_type_t		ei_type;
	unsigned int		ei_level;
} efx_intr_t;

typedef struct efx_nic_ops_s {
	efx_rc_t	(*eno_probe)(efx_nic_t *);
	efx_rc_t	(*eno_board_cfg)(efx_nic_t *);
	efx_rc_t	(*eno_set_drv_limits)(efx_nic_t *, efx_drv_limits_t*);
	efx_rc_t	(*eno_reset)(efx_nic_t *);
	efx_rc_t	(*eno_init)(efx_nic_t *);
	efx_rc_t	(*eno_get_vi_pool)(efx_nic_t *, uint32_t *);
	efx_rc_t	(*eno_get_bar_region)(efx_nic_t *, efx_nic_region_t,
					uint32_t *, size_t *);
	boolean_t	(*eno_hw_unavailable)(efx_nic_t *);
	void		(*eno_set_hw_unavailable)(efx_nic_t *);
#if EFSYS_OPT_DIAG
	efx_rc_t	(*eno_register_test)(efx_nic_t *);
#endif	/* EFSYS_OPT_DIAG */
	void		(*eno_fini)(efx_nic_t *);
	void		(*eno_unprobe)(efx_nic_t *);
} efx_nic_ops_t;

#ifndef EFX_TXQ_LIMIT_TARGET
#define	EFX_TXQ_LIMIT_TARGET 259
#endif
#ifndef EFX_RXQ_LIMIT_TARGET
#define	EFX_RXQ_LIMIT_TARGET 512
#endif


#if EFSYS_OPT_FILTER

#if EFSYS_OPT_SIENA

typedef struct siena_filter_spec_s {
	uint8_t		sfs_type;
	uint32_t	sfs_flags;
	uint32_t	sfs_dmaq_id;
	uint32_t	sfs_dword[3];
} siena_filter_spec_t;

typedef enum siena_filter_type_e {
	EFX_SIENA_FILTER_RX_TCP_FULL,	/* TCP/IPv4 {dIP,dTCP,sIP,sTCP} */
	EFX_SIENA_FILTER_RX_TCP_WILD,	/* TCP/IPv4 {dIP,dTCP,  -,   -} */
	EFX_SIENA_FILTER_RX_UDP_FULL,	/* UDP/IPv4 {dIP,dUDP,sIP,sUDP} */
	EFX_SIENA_FILTER_RX_UDP_WILD,	/* UDP/IPv4 {dIP,dUDP,  -,   -} */
	EFX_SIENA_FILTER_RX_MAC_FULL,	/* Ethernet {dMAC,VLAN} */
	EFX_SIENA_FILTER_RX_MAC_WILD,	/* Ethernet {dMAC,   -} */

	EFX_SIENA_FILTER_TX_TCP_FULL,	/* TCP/IPv4 {dIP,dTCP,sIP,sTCP} */
	EFX_SIENA_FILTER_TX_TCP_WILD,	/* TCP/IPv4 {  -,   -,sIP,sTCP} */
	EFX_SIENA_FILTER_TX_UDP_FULL,	/* UDP/IPv4 {dIP,dTCP,sIP,sTCP} */
	EFX_SIENA_FILTER_TX_UDP_WILD,	/* UDP/IPv4 {  -,   -,sIP,sUDP} */
	EFX_SIENA_FILTER_TX_MAC_FULL,	/* Ethernet {sMAC,VLAN} */
	EFX_SIENA_FILTER_TX_MAC_WILD,	/* Ethernet {sMAC,   -} */

	EFX_SIENA_FILTER_NTYPES
} siena_filter_type_t;

typedef enum siena_filter_tbl_id_e {
	EFX_SIENA_FILTER_TBL_RX_IP = 0,
	EFX_SIENA_FILTER_TBL_RX_MAC,
	EFX_SIENA_FILTER_TBL_TX_IP,
	EFX_SIENA_FILTER_TBL_TX_MAC,
	EFX_SIENA_FILTER_NTBLS
} siena_filter_tbl_id_t;

typedef struct siena_filter_tbl_s {
	int			sft_size;	/* number of entries */
	int			sft_used;	/* active count */
	uint32_t		*sft_bitmap;	/* active bitmap */
	siena_filter_spec_t	*sft_spec;	/* array of saved specs */
} siena_filter_tbl_t;

typedef struct siena_filter_s {
	siena_filter_tbl_t	sf_tbl[EFX_SIENA_FILTER_NTBLS];
	unsigned int		sf_depth[EFX_SIENA_FILTER_NTYPES];
} siena_filter_t;

#endif	/* EFSYS_OPT_SIENA */

typedef struct efx_filter_s {
#if EFSYS_OPT_SIENA
	siena_filter_t		*ef_siena_filter;
#endif /* EFSYS_OPT_SIENA */
#if EFSYS_OPT_HUNTINGTON || EFSYS_OPT_MEDFORD || EFSYS_OPT_MEDFORD2
	ef10_filter_table_t	*ef_ef10_filter_table;
#endif /* EFSYS_OPT_HUNTINGTON || EFSYS_OPT_MEDFORD || EFSYS_OPT_MEDFORD2 */
} efx_filter_t;

#if EFSYS_OPT_SIENA

extern			void
siena_filter_tbl_clear(
	__in		efx_nic_t *enp,
	__in		siena_filter_tbl_id_t tbl);

#endif	/* EFSYS_OPT_SIENA */

#endif	/* EFSYS_OPT_FILTER */

#if EFSYS_OPT_MCDI

#define	EFX_TUNNEL_MAXNENTRIES	(16)

#if EFSYS_OPT_TUNNEL

typedef struct efx_tunnel_udp_entry_s {
	uint16_t			etue_port; /* host/cpu-endian */
	uint16_t			etue_protocol;
} efx_tunnel_udp_entry_t;

typedef struct efx_tunnel_cfg_s {
	efx_tunnel_udp_entry_t	etc_udp_entries[EFX_TUNNEL_MAXNENTRIES];
	unsigned int		etc_udp_entries_num;
} efx_tunnel_cfg_t;

#endif /* EFSYS_OPT_TUNNEL */

typedef struct efx_mcdi_ops_s {
	efx_rc_t	(*emco_init)(efx_nic_t *, const efx_mcdi_transport_t *);
	void		(*emco_send_request)(efx_nic_t *, void *, size_t,
					void *, size_t);
	efx_rc_t	(*emco_poll_reboot)(efx_nic_t *);
	boolean_t	(*emco_poll_response)(efx_nic_t *);
	void		(*emco_read_response)(efx_nic_t *, void *, size_t, size_t);
	void		(*emco_fini)(efx_nic_t *);
	efx_rc_t	(*emco_feature_supported)(efx_nic_t *,
					    efx_mcdi_feature_id_t, boolean_t *);
	void		(*emco_get_timeout)(efx_nic_t *, efx_mcdi_req_t *,
					    uint32_t *);
} efx_mcdi_ops_t;

typedef struct efx_mcdi_s {
	const efx_mcdi_ops_t		*em_emcop;
	const efx_mcdi_transport_t	*em_emtp;
	efx_mcdi_iface_t		em_emip;
} efx_mcdi_t;

#endif /* EFSYS_OPT_MCDI */

#if EFSYS_OPT_NVRAM

/* Invalid partition ID for en_nvram_partn_locked field of efx_nc_t */
#define	EFX_NVRAM_PARTN_INVALID		(0xffffffffu)

typedef struct efx_nvram_ops_s {
#if EFSYS_OPT_DIAG
	efx_rc_t	(*envo_test)(efx_nic_t *);
#endif	/* EFSYS_OPT_DIAG */
	efx_rc_t	(*envo_type_to_partn)(efx_nic_t *, efx_nvram_type_t,
					    uint32_t *);
	efx_rc_t	(*envo_partn_size)(efx_nic_t *, uint32_t, size_t *);
	efx_rc_t	(*envo_partn_rw_start)(efx_nic_t *, uint32_t, size_t *);
	efx_rc_t	(*envo_partn_read)(efx_nic_t *, uint32_t,
					    unsigned int, caddr_t, size_t);
	efx_rc_t	(*envo_partn_read_backup)(efx_nic_t *, uint32_t,
					    unsigned int, caddr_t, size_t);
	efx_rc_t	(*envo_partn_erase)(efx_nic_t *, uint32_t,
					    unsigned int, size_t);
	efx_rc_t	(*envo_partn_write)(efx_nic_t *, uint32_t,
					    unsigned int, caddr_t, size_t);
	efx_rc_t	(*envo_partn_rw_finish)(efx_nic_t *, uint32_t,
					    uint32_t *);
	efx_rc_t	(*envo_partn_get_version)(efx_nic_t *, uint32_t,
					    uint32_t *, uint16_t *);
	efx_rc_t	(*envo_partn_set_version)(efx_nic_t *, uint32_t,
					    uint16_t *);
	efx_rc_t	(*envo_buffer_validate)(uint32_t,
					    caddr_t, size_t);
} efx_nvram_ops_t;
#endif /* EFSYS_OPT_NVRAM */

#if EFSYS_OPT_VPD
typedef struct efx_vpd_ops_s {
	efx_rc_t	(*evpdo_init)(efx_nic_t *);
	efx_rc_t	(*evpdo_size)(efx_nic_t *, size_t *);
	efx_rc_t	(*evpdo_read)(efx_nic_t *, caddr_t, size_t);
	efx_rc_t	(*evpdo_verify)(efx_nic_t *, caddr_t, size_t);
	efx_rc_t	(*evpdo_reinit)(efx_nic_t *, caddr_t, size_t);
	efx_rc_t	(*evpdo_get)(efx_nic_t *, caddr_t, size_t,
					efx_vpd_value_t *);
	efx_rc_t	(*evpdo_set)(efx_nic_t *, caddr_t, size_t,
					efx_vpd_value_t *);
	efx_rc_t	(*evpdo_next)(efx_nic_t *, caddr_t, size_t,
					efx_vpd_value_t *, unsigned int *);
	efx_rc_t	(*evpdo_write)(efx_nic_t *, caddr_t, size_t);
	void		(*evpdo_fini)(efx_nic_t *);
} efx_vpd_ops_t;
#endif	/* EFSYS_OPT_VPD */

#if EFSYS_OPT_VPD || EFSYS_OPT_NVRAM

	__checkReturn		efx_rc_t
efx_mcdi_nvram_partitions(
	__in			efx_nic_t *enp,
	__out_bcount(size)	caddr_t data,
	__in			size_t size,
	__out			unsigned int *npartnp);

	__checkReturn		efx_rc_t
efx_mcdi_nvram_metadata(
	__in			efx_nic_t *enp,
	__in			uint32_t partn,
	__out			uint32_t *subtypep,
	__out_ecount(4)		uint16_t version[4],
	__out_bcount_opt(size)	char *descp,
	__in			size_t size);

	__checkReturn		efx_rc_t
efx_mcdi_nvram_info(
	__in			efx_nic_t *enp,
	__in			uint32_t partn,
	__out_opt		size_t *sizep,
	__out_opt		uint32_t *addressp,
	__out_opt		uint32_t *erase_sizep,
	__out_opt		uint32_t *write_sizep);

	__checkReturn		efx_rc_t
efx_mcdi_nvram_update_start(
	__in			efx_nic_t *enp,
	__in			uint32_t partn);

	__checkReturn		efx_rc_t
efx_mcdi_nvram_read(
	__in			efx_nic_t *enp,
	__in			uint32_t partn,
	__in			uint32_t offset,
	__out_bcount(size)	caddr_t data,
	__in			size_t size,
	__in			uint32_t mode);

	__checkReturn		efx_rc_t
efx_mcdi_nvram_erase(
	__in			efx_nic_t *enp,
	__in			uint32_t partn,
	__in			uint32_t offset,
	__in			size_t size);

	__checkReturn		efx_rc_t
efx_mcdi_nvram_write(
	__in			efx_nic_t *enp,
	__in			uint32_t partn,
	__in			uint32_t offset,
	__in_bcount(size)	caddr_t data,
	__in			size_t size);

	__checkReturn		efx_rc_t
efx_mcdi_nvram_update_finish(
	__in			efx_nic_t *enp,
	__in			uint32_t partn,
	__in			boolean_t reboot,
	__out_opt		uint32_t *verify_resultp);

#if EFSYS_OPT_DIAG

	__checkReturn		efx_rc_t
efx_mcdi_nvram_test(
	__in			efx_nic_t *enp,
	__in			uint32_t partn);

#endif	/* EFSYS_OPT_DIAG */

#endif /* EFSYS_OPT_VPD || EFSYS_OPT_NVRAM */

#if EFSYS_OPT_LICENSING

typedef struct efx_lic_ops_s {
	efx_rc_t	(*elo_update_licenses)(efx_nic_t *);
	efx_rc_t	(*elo_get_key_stats)(efx_nic_t *, efx_key_stats_t *);
	efx_rc_t	(*elo_app_state)(efx_nic_t *, uint64_t, boolean_t *);
	efx_rc_t	(*elo_get_id)(efx_nic_t *, size_t, uint32_t *,
				      size_t *, uint8_t *);
	efx_rc_t	(*elo_find_start)
				(efx_nic_t *, caddr_t, size_t, uint32_t *);
	efx_rc_t	(*elo_find_end)(efx_nic_t *, caddr_t, size_t,
				uint32_t, uint32_t *);
	boolean_t	(*elo_find_key)(efx_nic_t *, caddr_t, size_t,
				uint32_t, uint32_t *, uint32_t *);
	boolean_t	(*elo_validate_key)(efx_nic_t *,
				caddr_t, uint32_t);
	efx_rc_t	(*elo_read_key)(efx_nic_t *,
				caddr_t, size_t, uint32_t, uint32_t,
				caddr_t, size_t, uint32_t *);
	efx_rc_t	(*elo_write_key)(efx_nic_t *,
				caddr_t, size_t, uint32_t,
				caddr_t, uint32_t, uint32_t *);
	efx_rc_t	(*elo_delete_key)(efx_nic_t *,
				caddr_t, size_t, uint32_t,
				uint32_t, uint32_t, uint32_t *);
	efx_rc_t	(*elo_create_partition)(efx_nic_t *,
				caddr_t, size_t);
	efx_rc_t	(*elo_finish_partition)(efx_nic_t *,
				caddr_t, size_t);
} efx_lic_ops_t;

#endif

typedef struct efx_drv_cfg_s {
	uint32_t		edc_min_vi_count;
	uint32_t		edc_max_vi_count;

	uint32_t		edc_max_piobuf_count;
	uint32_t		edc_pio_alloc_size;
} efx_drv_cfg_t;

struct efx_nic_s {
	uint32_t		en_magic;
	efx_family_t		en_family;
	uint32_t		en_features;
	efsys_identifier_t	*en_esip;
	efsys_lock_t		*en_eslp;
	efsys_bar_t		*en_esbp;
	unsigned int		en_mod_flags;
	unsigned int		en_reset_flags;
	efx_nic_cfg_t		en_nic_cfg;
	efx_drv_cfg_t		en_drv_cfg;
	efx_port_t		en_port;
	efx_mon_t		en_mon;
	efx_intr_t		en_intr;
	uint32_t		en_ev_qcount;
	uint32_t		en_rx_qcount;
	uint32_t		en_tx_qcount;
	const efx_nic_ops_t	*en_enop;
	const efx_ev_ops_t	*en_eevop;
	const efx_tx_ops_t	*en_etxop;
	const efx_rx_ops_t	*en_erxop;
	efx_fw_variant_t	efv;
#if EFSYS_OPT_FILTER
	efx_filter_t		en_filter;
	const efx_filter_ops_t	*en_efop;
#endif	/* EFSYS_OPT_FILTER */
#if EFSYS_OPT_TUNNEL
	efx_tunnel_cfg_t	en_tunnel_cfg;
	const efx_tunnel_ops_t	*en_etop;
#endif /* EFSYS_OPT_TUNNEL */
#if EFSYS_OPT_MCDI
	efx_mcdi_t		en_mcdi;
#endif	/* EFSYS_OPT_MCDI */
#if EFSYS_OPT_NVRAM
	uint32_t		en_nvram_partn_locked;
	const efx_nvram_ops_t	*en_envop;
#endif	/* EFSYS_OPT_NVRAM */
#if EFSYS_OPT_VPD
	const efx_vpd_ops_t	*en_evpdop;
#endif	/* EFSYS_OPT_VPD */
#if EFSYS_OPT_RX_SCALE
	efx_rx_hash_support_t		en_hash_support;
	efx_rx_scale_context_type_t	en_rss_context_type;
	uint32_t			en_rss_context;
#endif	/* EFSYS_OPT_RX_SCALE */
	uint32_t		en_vport_id;
#if EFSYS_OPT_LICENSING
	const efx_lic_ops_t	*en_elop;
	boolean_t		en_licensing_supported;
#endif
	union {
#if EFSYS_OPT_SIENA
		struct {
#if EFSYS_OPT_NVRAM || EFSYS_OPT_VPD
			unsigned int		enu_partn_mask;
#endif	/* EFSYS_OPT_NVRAM || EFSYS_OPT_VPD */
#if EFSYS_OPT_VPD
			caddr_t			enu_svpd;
			size_t			enu_svpd_length;
#endif	/* EFSYS_OPT_VPD */
			int			enu_unused;
		} siena;
#endif	/* EFSYS_OPT_SIENA */
		int	enu_unused;
	} en_u;
#if (EFSYS_OPT_HUNTINGTON || EFSYS_OPT_MEDFORD || EFSYS_OPT_MEDFORD2)
	union en_arch {
		struct {
			int			ena_vi_base;
			int			ena_vi_count;
			int			ena_vi_shift;
#if EFSYS_OPT_VPD
			caddr_t			ena_svpd;
			size_t			ena_svpd_length;
#endif	/* EFSYS_OPT_VPD */
			efx_piobuf_handle_t	ena_piobuf_handle[EF10_MAX_PIOBUF_NBUFS];
			uint32_t		ena_piobuf_count;
			uint32_t		ena_pio_alloc_map[EF10_MAX_PIOBUF_NBUFS];
			uint32_t		ena_pio_write_vi_base;
			/* Memory BAR mapping regions */
			uint32_t		ena_uc_mem_map_offset;
			size_t			ena_uc_mem_map_size;
			uint32_t		ena_wc_mem_map_offset;
			size_t			ena_wc_mem_map_size;
		} ef10;
	} en_arch;
#endif	/* (EFSYS_OPT_HUNTINGTON || EFSYS_OPT_MEDFORD || EFSYS_OPT_MEDFORD2) */
};


#define	EFX_NIC_MAGIC	0x02121996

typedef	boolean_t (*efx_ev_handler_t)(efx_evq_t *, efx_qword_t *,
    const efx_ev_callbacks_t *, void *);

typedef struct efx_evq_rxq_state_s {
	unsigned int			eers_rx_read_ptr;
	unsigned int			eers_rx_mask;
#if EFSYS_OPT_RX_PACKED_STREAM || EFSYS_OPT_RX_ES_SUPER_BUFFER
	unsigned int			eers_rx_stream_npackets;
	boolean_t			eers_rx_packed_stream;
#endif
#if EFSYS_OPT_RX_PACKED_STREAM
	unsigned int			eers_rx_packed_stream_credits;
#endif
} efx_evq_rxq_state_t;

struct efx_evq_s {
	uint32_t			ee_magic;
	efx_nic_t			*ee_enp;
	unsigned int			ee_index;
	unsigned int			ee_mask;
	efsys_mem_t			*ee_esmp;
#if EFSYS_OPT_QSTATS
	uint32_t			ee_stat[EV_NQSTATS];
#endif	/* EFSYS_OPT_QSTATS */

	efx_ev_handler_t		ee_rx;
	efx_ev_handler_t		ee_tx;
	efx_ev_handler_t		ee_driver;
	efx_ev_handler_t		ee_global;
	efx_ev_handler_t		ee_drv_gen;
#if EFSYS_OPT_MCDI
	efx_ev_handler_t		ee_mcdi;
#endif	/* EFSYS_OPT_MCDI */

	efx_evq_rxq_state_t		ee_rxq_state[EFX_EV_RX_NLABELS];

	uint32_t			ee_flags;
};

#define	EFX_EVQ_MAGIC	0x08081997

#define	EFX_EVQ_SIENA_TIMER_QUANTUM_NS	6144 /* 768 cycles */

struct efx_rxq_s {
	uint32_t			er_magic;
	efx_nic_t			*er_enp;
	efx_evq_t			*er_eep;
	unsigned int			er_index;
	unsigned int			er_label;
	unsigned int			er_mask;
	efsys_mem_t			*er_esmp;
	efx_evq_rxq_state_t		*er_ev_qstate;
};

#define	EFX_RXQ_MAGIC	0x15022005

struct efx_txq_s {
	uint32_t			et_magic;
	efx_nic_t			*et_enp;
	unsigned int			et_index;
	unsigned int			et_mask;
	efsys_mem_t			*et_esmp;
#if EFSYS_OPT_HUNTINGTON
	uint32_t			et_pio_bufnum;
	uint32_t			et_pio_blknum;
	uint32_t			et_pio_write_offset;
	uint32_t			et_pio_offset;
	size_t				et_pio_size;
#endif
#if EFSYS_OPT_QSTATS
	uint32_t			et_stat[TX_NQSTATS];
#endif	/* EFSYS_OPT_QSTATS */
};

#define	EFX_TXQ_MAGIC	0x05092005

#define	EFX_MAC_ADDR_COPY(_dst, _src)					\
	do {								\
		(_dst)[0] = (_src)[0];					\
		(_dst)[1] = (_src)[1];					\
		(_dst)[2] = (_src)[2];					\
		(_dst)[3] = (_src)[3];					\
		(_dst)[4] = (_src)[4];					\
		(_dst)[5] = (_src)[5];					\
	_NOTE(CONSTANTCONDITION)					\
	} while (B_FALSE)

#define	EFX_MAC_BROADCAST_ADDR_SET(_dst)				\
	do {								\
		uint16_t *_d = (uint16_t *)(_dst);			\
		_d[0] = 0xffff;						\
		_d[1] = 0xffff;						\
		_d[2] = 0xffff;						\
	_NOTE(CONSTANTCONDITION)					\
	} while (B_FALSE)

#if EFSYS_OPT_CHECK_REG
#define	EFX_CHECK_REG(_enp, _reg)					\
	do {								\
		const char *name = #_reg;				\
		char min = name[4];					\
		char max = name[5];					\
		char rev;						\
									\
		switch ((_enp)->en_family) {				\
		case EFX_FAMILY_SIENA:					\
			rev = 'C';					\
			break;						\
									\
		case EFX_FAMILY_HUNTINGTON:				\
			rev = 'D';					\
			break;						\
									\
		case EFX_FAMILY_MEDFORD:				\
			rev = 'E';					\
			break;						\
									\
		case EFX_FAMILY_MEDFORD2:				\
			rev = 'F';					\
			break;						\
									\
		default:						\
			rev = '?';					\
			break;						\
		}							\
									\
		EFSYS_ASSERT3S(rev, >=, min);				\
		EFSYS_ASSERT3S(rev, <=, max);				\
									\
	_NOTE(CONSTANTCONDITION)					\
	} while (B_FALSE)
#else
#define	EFX_CHECK_REG(_enp, _reg) do {					\
	_NOTE(CONSTANTCONDITION)					\
	} while (B_FALSE)
#endif

#define	EFX_BAR_READD(_enp, _reg, _edp, _lock)				\
	do {								\
		EFX_CHECK_REG((_enp), (_reg));				\
		EFSYS_BAR_READD((_enp)->en_esbp, _reg ## _OFST,		\
		    (_edp), (_lock));					\
		EFSYS_PROBE3(efx_bar_readd, const char *, #_reg,	\
		    uint32_t, _reg ## _OFST,				\
		    uint32_t, (_edp)->ed_u32[0]);			\
	_NOTE(CONSTANTCONDITION)					\
	} while (B_FALSE)

#define	EFX_BAR_WRITED(_enp, _reg, _edp, _lock)				\
	do {								\
		EFX_CHECK_REG((_enp), (_reg));				\
		EFSYS_PROBE3(efx_bar_writed, const char *, #_reg,	\
		    uint32_t, _reg ## _OFST,				\
		    uint32_t, (_edp)->ed_u32[0]);			\
		EFSYS_BAR_WRITED((_enp)->en_esbp, _reg ## _OFST,	\
		    (_edp), (_lock));					\
	_NOTE(CONSTANTCONDITION)					\
	} while (B_FALSE)

#define	EFX_BAR_READQ(_enp, _reg, _eqp)					\
	do {								\
		EFX_CHECK_REG((_enp), (_reg));				\
		EFSYS_BAR_READQ((_enp)->en_esbp, _reg ## _OFST,		\
		    (_eqp));						\
		EFSYS_PROBE4(efx_bar_readq, const char *, #_reg,	\
		    uint32_t, _reg ## _OFST,				\
		    uint32_t, (_eqp)->eq_u32[1],			\
		    uint32_t, (_eqp)->eq_u32[0]);			\
	_NOTE(CONSTANTCONDITION)					\
	} while (B_FALSE)

#define	EFX_BAR_WRITEQ(_enp, _reg, _eqp)				\
	do {								\
		EFX_CHECK_REG((_enp), (_reg));				\
		EFSYS_PROBE4(efx_bar_writeq, const char *, #_reg,	\
		    uint32_t, _reg ## _OFST,				\
		    uint32_t, (_eqp)->eq_u32[1],			\
		    uint32_t, (_eqp)->eq_u32[0]);			\
		EFSYS_BAR_WRITEQ((_enp)->en_esbp, _reg ## _OFST,	\
		    (_eqp));						\
	_NOTE(CONSTANTCONDITION)					\
	} while (B_FALSE)

#define	EFX_BAR_READO(_enp, _reg, _eop)					\
	do {								\
		EFX_CHECK_REG((_enp), (_reg));				\
		EFSYS_BAR_READO((_enp)->en_esbp, _reg ## _OFST,		\
		    (_eop), B_TRUE);					\
		EFSYS_PROBE6(efx_bar_reado, const char *, #_reg,	\
		    uint32_t, _reg ## _OFST,				\
		    uint32_t, (_eop)->eo_u32[3],			\
		    uint32_t, (_eop)->eo_u32[2],			\
		    uint32_t, (_eop)->eo_u32[1],			\
		    uint32_t, (_eop)->eo_u32[0]);			\
	_NOTE(CONSTANTCONDITION)					\
	} while (B_FALSE)

#define	EFX_BAR_WRITEO(_enp, _reg, _eop)				\
	do {								\
		EFX_CHECK_REG((_enp), (_reg));				\
		EFSYS_PROBE6(efx_bar_writeo, const char *, #_reg,	\
		    uint32_t, _reg ## _OFST,				\
		    uint32_t, (_eop)->eo_u32[3],			\
		    uint32_t, (_eop)->eo_u32[2],			\
		    uint32_t, (_eop)->eo_u32[1],			\
		    uint32_t, (_eop)->eo_u32[0]);			\
		EFSYS_BAR_WRITEO((_enp)->en_esbp, _reg ## _OFST,	\
		    (_eop), B_TRUE);					\
	_NOTE(CONSTANTCONDITION)					\
	} while (B_FALSE)

/*
 * Accessors for memory BAR non-VI tables.
 *
 * Code used on EF10 *must* use EFX_BAR_VI_*() macros for per-VI registers,
 * to ensure the correct runtime VI window size is used on Medford2.
 *
 * Siena-only code may continue using EFX_BAR_TBL_*() macros for VI registers.
 */

#define	EFX_BAR_TBL_READD(_enp, _reg, _index, _edp, _lock)		\
	do {								\
		EFX_CHECK_REG((_enp), (_reg));				\
		EFSYS_BAR_READD((_enp)->en_esbp,			\
		    (_reg ## _OFST + ((_index) * _reg ## _STEP)),	\
		    (_edp), (_lock));					\
		EFSYS_PROBE4(efx_bar_tbl_readd, const char *, #_reg,	\
		    uint32_t, (_index),					\
		    uint32_t, _reg ## _OFST,				\
		    uint32_t, (_edp)->ed_u32[0]);			\
	_NOTE(CONSTANTCONDITION)					\
	} while (B_FALSE)

#define	EFX_BAR_TBL_WRITED(_enp, _reg, _index, _edp, _lock)		\
	do {								\
		EFX_CHECK_REG((_enp), (_reg));				\
		EFSYS_PROBE4(efx_bar_tbl_writed, const char *, #_reg,	\
		    uint32_t, (_index),					\
		    uint32_t, _reg ## _OFST,				\
		    uint32_t, (_edp)->ed_u32[0]);			\
		EFSYS_BAR_WRITED((_enp)->en_esbp,			\
		    (_reg ## _OFST + ((_index) * _reg ## _STEP)),	\
		    (_edp), (_lock));					\
	_NOTE(CONSTANTCONDITION)					\
	} while (B_FALSE)

#define	EFX_BAR_TBL_WRITED3(_enp, _reg, _index, _edp, _lock)		\
	do {								\
		EFX_CHECK_REG((_enp), (_reg));				\
		EFSYS_PROBE4(efx_bar_tbl_writed, const char *, #_reg,	\
		    uint32_t, (_index),					\
		    uint32_t, _reg ## _OFST,				\
		    uint32_t, (_edp)->ed_u32[0]);			\
		EFSYS_BAR_WRITED((_enp)->en_esbp,			\
		    (_reg ## _OFST +					\
		    (3 * sizeof (efx_dword_t)) +			\
		    ((_index) * _reg ## _STEP)),			\
		    (_edp), (_lock));					\
	_NOTE(CONSTANTCONDITION)					\
	} while (B_FALSE)

#define	EFX_BAR_TBL_READQ(_enp, _reg, _index, _eqp)			\
	do {								\
		EFX_CHECK_REG((_enp), (_reg));				\
		EFSYS_BAR_READQ((_enp)->en_esbp,			\
		    (_reg ## _OFST + ((_index) * _reg ## _STEP)),	\
		    (_eqp));						\
		EFSYS_PROBE5(efx_bar_tbl_readq, const char *, #_reg,	\
		    uint32_t, (_index),					\
		    uint32_t, _reg ## _OFST,				\
		    uint32_t, (_eqp)->eq_u32[1],			\
		    uint32_t, (_eqp)->eq_u32[0]);			\
	_NOTE(CONSTANTCONDITION)					\
	} while (B_FALSE)

#define	EFX_BAR_TBL_WRITEQ(_enp, _reg, _index, _eqp)			\
	do {								\
		EFX_CHECK_REG((_enp), (_reg));				\
		EFSYS_PROBE5(efx_bar_tbl_writeq, const char *, #_reg,	\
		    uint32_t, (_index),					\
		    uint32_t, _reg ## _OFST,				\
		    uint32_t, (_eqp)->eq_u32[1],			\
		    uint32_t, (_eqp)->eq_u32[0]);			\
		EFSYS_BAR_WRITEQ((_enp)->en_esbp,			\
		    (_reg ## _OFST + ((_index) * _reg ## _STEP)),	\
		    (_eqp));						\
	_NOTE(CONSTANTCONDITION)					\
	} while (B_FALSE)

#define	EFX_BAR_TBL_READO(_enp, _reg, _index, _eop, _lock)		\
	do {								\
		EFX_CHECK_REG((_enp), (_reg));				\
		EFSYS_BAR_READO((_enp)->en_esbp,			\
		    (_reg ## _OFST + ((_index) * _reg ## _STEP)),	\
		    (_eop), (_lock));					\
		EFSYS_PROBE7(efx_bar_tbl_reado, const char *, #_reg,	\
		    uint32_t, (_index),					\
		    uint32_t, _reg ## _OFST,				\
		    uint32_t, (_eop)->eo_u32[3],			\
		    uint32_t, (_eop)->eo_u32[2],			\
		    uint32_t, (_eop)->eo_u32[1],			\
		    uint32_t, (_eop)->eo_u32[0]);			\
	_NOTE(CONSTANTCONDITION)					\
	} while (B_FALSE)

#define	EFX_BAR_TBL_WRITEO(_enp, _reg, _index, _eop, _lock)		\
	do {								\
		EFX_CHECK_REG((_enp), (_reg));				\
		EFSYS_PROBE7(efx_bar_tbl_writeo, const char *, #_reg,	\
		    uint32_t, (_index),					\
		    uint32_t, _reg ## _OFST,				\
		    uint32_t, (_eop)->eo_u32[3],			\
		    uint32_t, (_eop)->eo_u32[2],			\
		    uint32_t, (_eop)->eo_u32[1],			\
		    uint32_t, (_eop)->eo_u32[0]);			\
		EFSYS_BAR_WRITEO((_enp)->en_esbp,			\
		    (_reg ## _OFST + ((_index) * _reg ## _STEP)),	\
		    (_eop), (_lock));					\
	_NOTE(CONSTANTCONDITION)					\
	} while (B_FALSE)

/*
 * Accessors for memory BAR per-VI registers.
 *
 * The VI window size is 8KB for Medford and all earlier controllers.
 * For Medford2, the VI window size can be 8KB, 16KB or 64KB.
 */

#define	EFX_BAR_VI_READD(_enp, _reg, _index, _edp, _lock)		\
	do {								\
		EFX_CHECK_REG((_enp), (_reg));				\
		EFSYS_BAR_READD((_enp)->en_esbp,			\
		    ((_reg ## _OFST) +					\
		    ((_index) << (_enp)->en_nic_cfg.enc_vi_window_shift)), \
		    (_edp), (_lock));					\
		EFSYS_PROBE4(efx_bar_vi_readd, const char *, #_reg,	\
		    uint32_t, (_index),					\
		    uint32_t, _reg ## _OFST,				\
		    uint32_t, (_edp)->ed_u32[0]);			\
	_NOTE(CONSTANTCONDITION)					\
	} while (B_FALSE)

#define	EFX_BAR_VI_WRITED(_enp, _reg, _index, _edp, _lock)		\
	do {								\
		EFX_CHECK_REG((_enp), (_reg));				\
		EFSYS_PROBE4(efx_bar_vi_writed, const char *, #_reg,	\
		    uint32_t, (_index),					\
		    uint32_t, _reg ## _OFST,				\
		    uint32_t, (_edp)->ed_u32[0]);			\
		EFSYS_BAR_WRITED((_enp)->en_esbp,			\
		    ((_reg ## _OFST) +					\
		    ((_index) << (_enp)->en_nic_cfg.enc_vi_window_shift)), \
		    (_edp), (_lock));					\
	_NOTE(CONSTANTCONDITION)					\
	} while (B_FALSE)

#define	EFX_BAR_VI_WRITED2(_enp, _reg, _index, _edp, _lock)		\
	do {								\
		EFX_CHECK_REG((_enp), (_reg));				\
		EFSYS_PROBE4(efx_bar_vi_writed, const char *, #_reg,	\
		    uint32_t, (_index),					\
		    uint32_t, _reg ## _OFST,				\
		    uint32_t, (_edp)->ed_u32[0]);			\
		EFSYS_BAR_WRITED((_enp)->en_esbp,			\
		    ((_reg ## _OFST) +					\
		    (2 * sizeof (efx_dword_t)) +			\
		    ((_index) << (_enp)->en_nic_cfg.enc_vi_window_shift)), \
		    (_edp), (_lock));					\
	_NOTE(CONSTANTCONDITION)					\
	} while (B_FALSE)

/*
 * Allow drivers to perform optimised 128-bit VI doorbell writes.
 * The DMA descriptor pointers (RX_DESC_UPD and TX_DESC_UPD) are
 * special-cased in the BIU on the Falcon/Siena and EF10 architectures to avoid
 * the need for locking in the host, and are the only ones known to be safe to
 * use 128-bites write with.
 */
#define	EFX_BAR_VI_DOORBELL_WRITEO(_enp, _reg, _index, _eop)		\
	do {								\
		EFX_CHECK_REG((_enp), (_reg));				\
<<<<<<< HEAD
		EFSYS_PROBE7(efx_bar_tbl_doorbell_writeo,		\
=======
		EFSYS_PROBE7(efx_bar_vi_doorbell_writeo,		\
>>>>>>> b2521650
		    const char *, #_reg,				\
		    uint32_t, (_index),					\
		    uint32_t, _reg ## _OFST,				\
		    uint32_t, (_eop)->eo_u32[3],			\
		    uint32_t, (_eop)->eo_u32[2],			\
		    uint32_t, (_eop)->eo_u32[1],			\
		    uint32_t, (_eop)->eo_u32[0]);			\
		EFSYS_BAR_DOORBELL_WRITEO((_enp)->en_esbp,		\
		    (_reg ## _OFST +					\
		    ((_index) << (_enp)->en_nic_cfg.enc_vi_window_shift)), \
		    (_eop));						\
	_NOTE(CONSTANTCONDITION)					\
	} while (B_FALSE)

#define	EFX_DMA_SYNC_QUEUE_FOR_DEVICE(_esmp, _entries, _wptr, _owptr)	\
	do {								\
		unsigned int _new = (_wptr);				\
		unsigned int _old = (_owptr);				\
									\
		if ((_new) >= (_old))					\
			EFSYS_DMA_SYNC_FOR_DEVICE((_esmp),		\
			    (_old) * sizeof (efx_desc_t),		\
			    ((_new) - (_old)) * sizeof (efx_desc_t));	\
		else							\
			/*						\
			 * It is cheaper to sync entire map than sync	\
			 * two parts especially when offset/size are	\
			 * ignored and entire map is synced in any case.\
			 */						\
			EFSYS_DMA_SYNC_FOR_DEVICE((_esmp),		\
			    0,						\
			    (_entries) * sizeof (efx_desc_t));		\
	_NOTE(CONSTANTCONDITION)					\
	} while (B_FALSE)

extern	__checkReturn	efx_rc_t
efx_mac_select(
	__in		efx_nic_t *enp);

extern	void
efx_mac_multicast_hash_compute(
	__in_ecount(6*count)		uint8_t const *addrs,
	__in				int count,
	__out				efx_oword_t *hash_low,
	__out				efx_oword_t *hash_high);

extern	__checkReturn	efx_rc_t
efx_phy_probe(
	__in		efx_nic_t *enp);

extern			void
efx_phy_unprobe(
	__in		efx_nic_t *enp);

#if EFSYS_OPT_VPD

/* VPD utility functions */

extern	__checkReturn		efx_rc_t
efx_vpd_hunk_length(
	__in_bcount(size)	caddr_t data,
	__in			size_t size,
	__out			size_t *lengthp);

extern	__checkReturn		efx_rc_t
efx_vpd_hunk_verify(
	__in_bcount(size)	caddr_t data,
	__in			size_t size,
	__out_opt		boolean_t *cksummedp);

extern	__checkReturn		efx_rc_t
efx_vpd_hunk_reinit(
	__in_bcount(size)	caddr_t data,
	__in			size_t size,
	__in			boolean_t wantpid);

extern	__checkReturn		efx_rc_t
efx_vpd_hunk_get(
	__in_bcount(size)	caddr_t data,
	__in			size_t size,
	__in			efx_vpd_tag_t tag,
	__in			efx_vpd_keyword_t keyword,
	__out			unsigned int *payloadp,
	__out			uint8_t *paylenp);

extern	__checkReturn			efx_rc_t
efx_vpd_hunk_next(
	__in_bcount(size)		caddr_t data,
	__in				size_t size,
	__out				efx_vpd_tag_t *tagp,
	__out				efx_vpd_keyword_t *keyword,
	__out_opt			unsigned int *payloadp,
	__out_opt			uint8_t *paylenp,
	__inout				unsigned int *contp);

extern	__checkReturn		efx_rc_t
efx_vpd_hunk_set(
	__in_bcount(size)	caddr_t data,
	__in			size_t size,
	__in			efx_vpd_value_t *evvp);

#endif	/* EFSYS_OPT_VPD */

#if EFSYS_OPT_MCDI

extern	__checkReturn		efx_rc_t
efx_mcdi_set_workaround(
	__in			efx_nic_t *enp,
	__in			uint32_t type,
	__in			boolean_t enabled,
	__out_opt		uint32_t *flagsp);

extern	__checkReturn		efx_rc_t
efx_mcdi_get_workarounds(
	__in			efx_nic_t *enp,
	__out_opt		uint32_t *implementedp,
	__out_opt		uint32_t *enabledp);

#endif /* EFSYS_OPT_MCDI */

#if EFSYS_OPT_MAC_STATS

/*
 * Closed range of stats (i.e. the first and the last are included).
 * The last must be greater or equal (if the range is one item only) to
 * the first.
 */
struct efx_mac_stats_range {
	efx_mac_stat_t		first;
	efx_mac_stat_t		last;
};

extern					efx_rc_t
efx_mac_stats_mask_add_ranges(
	__inout_bcount(mask_size)	uint32_t *maskp,
	__in				size_t mask_size,
	__in_ecount(rng_count)		const struct efx_mac_stats_range *rngp,
	__in				unsigned int rng_count);

#endif	/* EFSYS_OPT_MAC_STATS */

#ifdef	__cplusplus
}
#endif

#endif	/* _SYS_EFX_IMPL_H */<|MERGE_RESOLUTION|>--- conflicted
+++ resolved
@@ -212,12 +212,8 @@
 	efx_rc_t	(*erxo_qflush)(efx_rxq_t *);
 	void		(*erxo_qenable)(efx_rxq_t *);
 	efx_rc_t	(*erxo_qcreate)(efx_nic_t *enp, unsigned int,
-<<<<<<< HEAD
-					unsigned int, efx_rxq_type_t, uint32_t,
-=======
 					unsigned int, efx_rxq_type_t,
 					const efx_rxq_type_data_t *,
->>>>>>> b2521650
 					efsys_mem_t *, size_t, uint32_t,
 					unsigned int,
 					efx_evq_t *, efx_rxq_t *);
@@ -1156,11 +1152,7 @@
 #define	EFX_BAR_VI_DOORBELL_WRITEO(_enp, _reg, _index, _eop)		\
 	do {								\
 		EFX_CHECK_REG((_enp), (_reg));				\
-<<<<<<< HEAD
-		EFSYS_PROBE7(efx_bar_tbl_doorbell_writeo,		\
-=======
 		EFSYS_PROBE7(efx_bar_vi_doorbell_writeo,		\
->>>>>>> b2521650
 		    const char *, #_reg,				\
 		    uint32_t, (_index),					\
 		    uint32_t, _reg ## _OFST,				\
