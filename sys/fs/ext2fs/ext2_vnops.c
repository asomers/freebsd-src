/*-
 *  modified for EXT2FS support in Lites 1.1
 *
 *  Aug 1995, Godmar Back (gback@cs.utah.edu)
 *  University of Utah, Department of Computer Science
 */
/*-
 * Copyright (c) 1982, 1986, 1989, 1993
 *	The Regents of the University of California.  All rights reserved.
 * (c) UNIX System Laboratories, Inc.
 * All or some portions of this file are derived from material licensed
 * to the University of California by American Telephone and Telegraph
 * Co. or Unix System Laboratories, Inc. and are reproduced herein with
 * the permission of UNIX System Laboratories, Inc.
 *
 * Redistribution and use in source and binary forms, with or without
 * modification, are permitted provided that the following conditions
 * are met:
 * 1. Redistributions of source code must retain the above copyright
 *    notice, this list of conditions and the following disclaimer.
 * 2. Redistributions in binary form must reproduce the above copyright
 *    notice, this list of conditions and the following disclaimer in the
 *    documentation and/or other materials provided with the distribution.
 * 4. Neither the name of the University nor the names of its contributors
 *    may be used to endorse or promote products derived from this software
 *    without specific prior written permission.
 *
 * THIS SOFTWARE IS PROVIDED BY THE REGENTS AND CONTRIBUTORS ``AS IS'' AND
 * ANY EXPRESS OR IMPLIED WARRANTIES, INCLUDING, BUT NOT LIMITED TO, THE
 * IMPLIED WARRANTIES OF MERCHANTABILITY AND FITNESS FOR A PARTICULAR PURPOSE
 * ARE DISCLAIMED.  IN NO EVENT SHALL THE REGENTS OR CONTRIBUTORS BE LIABLE
 * FOR ANY DIRECT, INDIRECT, INCIDENTAL, SPECIAL, EXEMPLARY, OR CONSEQUENTIAL
 * DAMAGES (INCLUDING, BUT NOT LIMITED TO, PROCUREMENT OF SUBSTITUTE GOODS
 * OR SERVICES; LOSS OF USE, DATA, OR PROFITS; OR BUSINESS INTERRUPTION)
 * HOWEVER CAUSED AND ON ANY THEORY OF LIABILITY, WHETHER IN CONTRACT, STRICT
 * LIABILITY, OR TORT (INCLUDING NEGLIGENCE OR OTHERWISE) ARISING IN ANY WAY
 * OUT OF THE USE OF THIS SOFTWARE, EVEN IF ADVISED OF THE POSSIBILITY OF
 * SUCH DAMAGE.
 *
 *	@(#)ufs_vnops.c	8.7 (Berkeley) 2/3/94
 *	@(#)ufs_vnops.c 8.27 (Berkeley) 5/27/95
 * $FreeBSD$
 */

#include "opt_suiddir.h"

#include <sys/param.h>
#include <sys/systm.h>
#include <sys/kernel.h>
#include <sys/fcntl.h>
#include <sys/filio.h>
#include <sys/stat.h>
#include <sys/bio.h>
#include <sys/buf.h>
#include <sys/endian.h>
#include <sys/priv.h>
#include <sys/mount.h>
#include <sys/unistd.h>
#include <sys/time.h>
#include <sys/vnode.h>
#include <sys/namei.h>
#include <sys/lockf.h>
#include <sys/event.h>
#include <sys/conf.h>
#include <sys/file.h>

#include <vm/vm.h>
#include <vm/vm_page.h>
#include <vm/vm_object.h>
#include <vm/vm_extern.h>
#include <vm/vnode_pager.h>

#include "opt_directio.h"

#include <ufs/ufs/dir.h>

#include <fs/ext2fs/fs.h>
#include <fs/ext2fs/inode.h>
#include <fs/ext2fs/ext2_extern.h>
#include <fs/ext2fs/ext2fs.h>
#include <fs/ext2fs/ext2_dinode.h>
#include <fs/ext2fs/ext2_dir.h>
#include <fs/ext2fs/ext2_mount.h>

static int ext2_makeinode(int mode, struct vnode *, struct vnode **, struct componentname *);
static void ext2_itimes_locked(struct vnode *);
static int ext4_ext_read(struct vop_read_args *);
static int ext2_ind_read(struct vop_read_args *);

static vop_access_t	ext2_access;
static int ext2_chmod(struct vnode *, int, struct ucred *, struct thread *);
static int ext2_chown(struct vnode *, uid_t, gid_t, struct ucred *,
    struct thread *);
static vop_close_t	ext2_close;
static vop_create_t	ext2_create;
static vop_fsync_t	ext2_fsync;
static vop_getattr_t	ext2_getattr;
static vop_ioctl_t	ext2_ioctl;
static vop_link_t	ext2_link;
static vop_mkdir_t	ext2_mkdir;
static vop_mknod_t	ext2_mknod;
static vop_open_t	ext2_open;
static vop_pathconf_t	ext2_pathconf;
static vop_print_t	ext2_print;
static vop_read_t	ext2_read;
static vop_readlink_t	ext2_readlink;
static vop_remove_t	ext2_remove;
static vop_rename_t	ext2_rename;
static vop_rmdir_t	ext2_rmdir;
static vop_setattr_t	ext2_setattr;
static vop_strategy_t	ext2_strategy;
static vop_symlink_t	ext2_symlink;
static vop_write_t	ext2_write;
static vop_vptofh_t	ext2_vptofh;
static vop_close_t	ext2fifo_close;
static vop_kqfilter_t	ext2fifo_kqfilter;

/* Global vfs data structures for ext2. */
struct vop_vector ext2_vnodeops = {
	.vop_default =		&default_vnodeops,
	.vop_access =		ext2_access,
	.vop_bmap =		ext2_bmap,
	.vop_cachedlookup =	ext2_lookup,
	.vop_close =		ext2_close,
	.vop_create =		ext2_create,
	.vop_fsync =		ext2_fsync,
	.vop_getattr =		ext2_getattr,
	.vop_inactive =		ext2_inactive,
	.vop_ioctl =		ext2_ioctl,
	.vop_link =		ext2_link,
	.vop_lookup =		vfs_cache_lookup,
	.vop_mkdir =		ext2_mkdir,
	.vop_mknod =		ext2_mknod,
	.vop_open =		ext2_open,
	.vop_pathconf =		ext2_pathconf,
	.vop_poll =		vop_stdpoll,
	.vop_print =		ext2_print,
	.vop_read =		ext2_read,
	.vop_readdir =		ext2_readdir,
	.vop_readlink =		ext2_readlink,
	.vop_reallocblks =	ext2_reallocblks,
	.vop_reclaim =		ext2_reclaim,
	.vop_remove =		ext2_remove,
	.vop_rename =		ext2_rename,
	.vop_rmdir =		ext2_rmdir,
	.vop_setattr =		ext2_setattr,
	.vop_strategy =		ext2_strategy,
	.vop_symlink =		ext2_symlink,
	.vop_write =		ext2_write,
	.vop_vptofh =		ext2_vptofh,
};

struct vop_vector ext2_fifoops = {
	.vop_default =		&fifo_specops,
	.vop_access =		ext2_access,
	.vop_close =		ext2fifo_close,
	.vop_fsync =		ext2_fsync,
	.vop_getattr =		ext2_getattr,
	.vop_inactive =		ext2_inactive,
	.vop_kqfilter =		ext2fifo_kqfilter,
	.vop_print =		ext2_print,
	.vop_read =		VOP_PANIC,
	.vop_reclaim =		ext2_reclaim,
	.vop_setattr =		ext2_setattr,
	.vop_write =		VOP_PANIC,
	.vop_vptofh =		ext2_vptofh,
};

/*
 * A virgin directory (no blushing please).
 * Note that the type and namlen fields are reversed relative to ext2.
 * Also, we don't use `struct odirtemplate', since it would just cause
 * endianness problems.
 */
static struct dirtemplate mastertemplate = {
	0, 12, 1, EXT2_FT_DIR, ".",
	0, DIRBLKSIZ - 12, 2, EXT2_FT_DIR, ".."
};
static struct dirtemplate omastertemplate = {
	0, 12, 1, EXT2_FT_UNKNOWN, ".",
	0, DIRBLKSIZ - 12, 2, EXT2_FT_UNKNOWN, ".."
};

static void
ext2_itimes_locked(struct vnode *vp)
{
	struct inode *ip;
	struct timespec ts;

	ASSERT_VI_LOCKED(vp, __func__);	

	ip = VTOI(vp);
	if ((ip->i_flag & (IN_ACCESS | IN_CHANGE | IN_UPDATE)) == 0)
		return;
	if ((vp->v_type == VBLK || vp->v_type == VCHR))
		ip->i_flag |= IN_LAZYMOD;
	else
		ip->i_flag |= IN_MODIFIED;
	if ((vp->v_mount->mnt_flag & MNT_RDONLY) == 0) {
		vfs_timestamp(&ts);
		if (ip->i_flag & IN_ACCESS) {
			ip->i_atime = ts.tv_sec;
			ip->i_atimensec = ts.tv_nsec;
		}
		if (ip->i_flag & IN_UPDATE) {
			ip->i_mtime = ts.tv_sec;
			ip->i_mtimensec = ts.tv_nsec;
			ip->i_modrev++;
		}
		if (ip->i_flag & IN_CHANGE) {
			ip->i_ctime = ts.tv_sec;
			ip->i_ctimensec = ts.tv_nsec;
		}
	}
	ip->i_flag &= ~(IN_ACCESS | IN_CHANGE | IN_UPDATE);
}

void
ext2_itimes(struct vnode *vp)
{

	VI_LOCK(vp);
	ext2_itimes_locked(vp);
	VI_UNLOCK(vp);
}

/*
 * Create a regular file
 */
static int
ext2_create(struct vop_create_args *ap)
{
	int error;

	error =
	    ext2_makeinode(MAKEIMODE(ap->a_vap->va_type, ap->a_vap->va_mode),
	    ap->a_dvp, ap->a_vpp, ap->a_cnp);
	if (error)
		return (error);
	return (0);
}

static int
ext2_open(struct vop_open_args *ap)
{

	if (ap->a_vp->v_type == VBLK || ap->a_vp->v_type == VCHR)
		return (EOPNOTSUPP);

	/*
	 * Files marked append-only must be opened for appending.
	 */
	if ((VTOI(ap->a_vp)->i_flags & APPEND) &&
	    (ap->a_mode & (FWRITE | O_APPEND)) == FWRITE)
		return (EPERM);

	vnode_create_vobject(ap->a_vp, VTOI(ap->a_vp)->i_size, ap->a_td);

	return (0);
}

/*
 * Close called.
 *
 * Update the times on the inode.
 */
static int
ext2_close(struct vop_close_args *ap)
{
	struct vnode *vp = ap->a_vp;

	VI_LOCK(vp);
	if (vp->v_usecount > 1)
		ext2_itimes_locked(vp);
	VI_UNLOCK(vp);
	return (0);
}

static int
ext2_access(struct vop_access_args *ap)
{
	struct vnode *vp = ap->a_vp;
	struct inode *ip = VTOI(vp);
	accmode_t accmode = ap->a_accmode;
	int error;

	if (vp->v_type == VBLK || vp->v_type == VCHR)
		return (EOPNOTSUPP);

	/*
	 * Disallow write attempts on read-only file systems;
	 * unless the file is a socket, fifo, or a block or
	 * character device resident on the file system.
	 */
	if (accmode & VWRITE) {
		switch (vp->v_type) {
		case VDIR:
		case VLNK:
		case VREG:
			if (vp->v_mount->mnt_flag & MNT_RDONLY)
				return (EROFS);
			break;
		default:
			break;
		}
	}

	/* If immutable bit set, nobody gets to write it. */
	if ((accmode & VWRITE) && (ip->i_flags & (SF_IMMUTABLE | SF_SNAPSHOT)))
		return (EPERM);

	error = vaccess(vp->v_type, ip->i_mode, ip->i_uid, ip->i_gid,
	    ap->a_accmode, ap->a_cred, NULL);
	return (error);
}

static int
ext2_getattr(struct vop_getattr_args *ap)
{
	struct vnode *vp = ap->a_vp;
	struct inode *ip = VTOI(vp);
	struct vattr *vap = ap->a_vap;

	ext2_itimes(vp);
	/*
	 * Copy from inode table
	 */
	vap->va_fsid = dev2udev(ip->i_devvp->v_rdev);
	vap->va_fileid = ip->i_number;
	vap->va_mode = ip->i_mode & ~IFMT;
	vap->va_nlink = ip->i_nlink;
	vap->va_uid = ip->i_uid;
	vap->va_gid = ip->i_gid;
	vap->va_rdev = ip->i_rdev;
	vap->va_size = ip->i_size;
	vap->va_atime.tv_sec = ip->i_atime;
	vap->va_atime.tv_nsec = E2DI_HAS_XTIME(ip) ? ip->i_atimensec : 0;
	vap->va_mtime.tv_sec = ip->i_mtime;
	vap->va_mtime.tv_nsec = E2DI_HAS_XTIME(ip) ? ip->i_mtimensec : 0;
	vap->va_ctime.tv_sec = ip->i_ctime;
	vap->va_ctime.tv_nsec = E2DI_HAS_XTIME(ip) ? ip->i_ctimensec : 0;
	if E2DI_HAS_XTIME(ip) {
		vap->va_birthtime.tv_sec = ip->i_birthtime;
		vap->va_birthtime.tv_nsec = ip->i_birthnsec;
	}
<<<<<<< HEAD
	vap->va_flags = ip->i_flags;
	/* E4_* flags are private to the driver */
	vap->va_flags &= !(E4_INDEX | E4_EXTENTS);
=======
	/* E4_* flags are private to the filesystem. */
	vap->va_flags = ip->i_flags & ~(E4_INDEX | E4_EXTENTS);
>>>>>>> d7761633
	vap->va_gen = ip->i_gen;
	vap->va_blocksize = vp->v_mount->mnt_stat.f_iosize;
	vap->va_bytes = dbtob((u_quad_t)ip->i_blocks);
	vap->va_type = IFTOVT(ip->i_mode);
	vap->va_filerev = ip->i_modrev;
	return (0);
}

/*
 * Set attribute vnode op. called from several syscalls
 */
static int
ext2_setattr(struct vop_setattr_args *ap)
{
	struct vattr *vap = ap->a_vap;
	struct vnode *vp = ap->a_vp;
	struct inode *ip = VTOI(vp);
	struct ucred *cred = ap->a_cred;
	struct thread *td = curthread;
	int error;

	/*
	 * Check for unsettable attributes.
	 */
	if ((vap->va_type != VNON) || (vap->va_nlink != VNOVAL) ||
	    (vap->va_fsid != VNOVAL) || (vap->va_fileid != VNOVAL) ||
	    (vap->va_blocksize != VNOVAL) || (vap->va_rdev != VNOVAL) ||
	    ((int)vap->va_bytes != VNOVAL) || (vap->va_gen != VNOVAL)) {
		return (EINVAL);
	}
	if (vap->va_flags != VNOVAL) {
		/* Disallow flags not supported by ext2fs. */
		if(vap->va_flags & ~(SF_APPEND | SF_IMMUTABLE | UF_NODUMP))
			return (EOPNOTSUPP);

		if (vp->v_mount->mnt_flag & MNT_RDONLY)
			return (EROFS);
		/*
		 * Callers may only modify the file flags on objects they
		 * have VADMIN rights for.
		 */
		if ((error = VOP_ACCESS(vp, VADMIN, cred, td)))
			return (error);
		/*
		 * Unprivileged processes and privileged processes in
		 * jail() are not permitted to unset system flags, or
		 * modify flags if any system flags are set.
		 * Privileged non-jail processes may not modify system flags
		 * if securelevel > 0 and any existing system flags are set.
		 */
		if (!priv_check_cred(cred, PRIV_VFS_SYSFLAGS, 0)) {
			if (ip->i_flags & (SF_IMMUTABLE | SF_APPEND)) {
				error = securelevel_gt(cred, 0);
				if (error)
					return (error);
			}
		} else {
			if (ip->i_flags & (SF_IMMUTABLE | SF_APPEND) ||
			    ((vap->va_flags ^ ip->i_flags) & SF_SETTABLE))
				return (EPERM);
		}
		ip->i_flags = vap->va_flags;
		ip->i_flag |= IN_CHANGE;
		if (ip->i_flags & (IMMUTABLE | APPEND))
			return (0);
	}
	if (ip->i_flags & (IMMUTABLE | APPEND))
		return (EPERM);
	/*
	 * Go through the fields and update iff not VNOVAL.
	 */
	if (vap->va_uid != (uid_t)VNOVAL || vap->va_gid != (gid_t)VNOVAL) {
		if (vp->v_mount->mnt_flag & MNT_RDONLY)
			return (EROFS);
		if ((error = ext2_chown(vp, vap->va_uid, vap->va_gid, cred,
		    td)) != 0)
			return (error);
	}
	if (vap->va_size != VNOVAL) {
		/*
		 * Disallow write attempts on read-only file systems;
		 * unless the file is a socket, fifo, or a block or
		 * character device resident on the file system.
		 */
		switch (vp->v_type) {
		case VDIR:
			return (EISDIR);
		case VLNK:
		case VREG:
			if (vp->v_mount->mnt_flag & MNT_RDONLY)
				return (EROFS);
			break;
		default:
			break;
		}
		if ((error = ext2_truncate(vp, vap->va_size, 0, cred, td)) != 0)
			return (error);
	}
	if (vap->va_atime.tv_sec != VNOVAL || vap->va_mtime.tv_sec != VNOVAL) {
		if (vp->v_mount->mnt_flag & MNT_RDONLY)
			return (EROFS);
		/*
		 * From utimes(2):
		 * If times is NULL, ... The caller must be the owner of
		 * the file, have permission to write the file, or be the
		 * super-user.
		 * If times is non-NULL, ... The caller must be the owner of
		 * the file or be the super-user.
		 */
		if ((error = VOP_ACCESS(vp, VADMIN, cred, td)) &&
		    ((vap->va_vaflags & VA_UTIMES_NULL) == 0 ||
		    (error = VOP_ACCESS(vp, VWRITE, cred, td))))
			return (error);
		if (vap->va_atime.tv_sec != VNOVAL)
			ip->i_flag |= IN_ACCESS;
		if (vap->va_mtime.tv_sec != VNOVAL)
			ip->i_flag |= IN_CHANGE | IN_UPDATE;
		ext2_itimes(vp);
		if (vap->va_atime.tv_sec != VNOVAL) {
			ip->i_atime = vap->va_atime.tv_sec;
			ip->i_atimensec = vap->va_atime.tv_nsec;
		}
		if (vap->va_mtime.tv_sec != VNOVAL) {
			ip->i_mtime = vap->va_mtime.tv_sec;
			ip->i_mtimensec = vap->va_mtime.tv_nsec;
		}
		ip->i_birthtime = vap->va_birthtime.tv_sec;
		ip->i_birthnsec = vap->va_birthtime.tv_nsec;
		error = ext2_update(vp, 0);
		if (error)
			return (error);
	}
	error = 0;
	if (vap->va_mode != (mode_t)VNOVAL) {
		if (vp->v_mount->mnt_flag & MNT_RDONLY)
			return (EROFS);
		error = ext2_chmod(vp, (int)vap->va_mode, cred, td);
	}
	return (error);
}

/*
 * Change the mode on a file.
 * Inode must be locked before calling.
 */
static int
ext2_chmod(struct vnode *vp, int mode, struct ucred *cred, struct thread *td)
{
	struct inode *ip = VTOI(vp);
	int error;

	/*
	 * To modify the permissions on a file, must possess VADMIN
	 * for that file.
	 */
	if ((error = VOP_ACCESS(vp, VADMIN, cred, td)))
		return (error);
	/*
	 * Privileged processes may set the sticky bit on non-directories,
	 * as well as set the setgid bit on a file with a group that the
	 * process is not a member of.
	 */
	if (vp->v_type != VDIR && (mode & S_ISTXT)) {
		error = priv_check_cred(cred, PRIV_VFS_STICKYFILE, 0);
		if (error)
			return (EFTYPE);
	}
	if (!groupmember(ip->i_gid, cred) && (mode & ISGID)) {
		error = priv_check_cred(cred, PRIV_VFS_SETGID, 0);
		if (error)
			return (error);
	}
	ip->i_mode &= ~ALLPERMS;
	ip->i_mode |= (mode & ALLPERMS);
	ip->i_flag |= IN_CHANGE;
	return (0);
}

/*
 * Perform chown operation on inode ip;
 * inode must be locked prior to call.
 */
static int
ext2_chown(struct vnode *vp, uid_t uid, gid_t gid, struct ucred *cred,
    struct thread *td)
{
	struct inode *ip = VTOI(vp);
	uid_t ouid;
	gid_t ogid;
	int error = 0;

	if (uid == (uid_t)VNOVAL)
		uid = ip->i_uid;
	if (gid == (gid_t)VNOVAL)
		gid = ip->i_gid;
	/*
	 * To modify the ownership of a file, must possess VADMIN
	 * for that file.
	 */
	if ((error = VOP_ACCESS(vp, VADMIN, cred, td)))
		return (error);
	/*
	 * To change the owner of a file, or change the group of a file
	 * to a group of which we are not a member, the caller must
	 * have privilege.
	 */
	if (uid != ip->i_uid || (gid != ip->i_gid &&
	    !groupmember(gid, cred))) {
		error = priv_check_cred(cred, PRIV_VFS_CHOWN, 0);
		if (error)
			return (error);
	}
	ogid = ip->i_gid;
	ouid = ip->i_uid;
	ip->i_gid = gid;
	ip->i_uid = uid;
	ip->i_flag |= IN_CHANGE;
	if ((ip->i_mode & (ISUID | ISGID)) && (ouid != uid || ogid != gid)) {
		if (priv_check_cred(cred, PRIV_VFS_RETAINSUGID, 0) != 0)
			ip->i_mode &= ~(ISUID | ISGID);
	}
	return (0);
}

/*
 * Synch an open file.
 */
/* ARGSUSED */
static int
ext2_fsync(struct vop_fsync_args *ap)
{
	/*
	 * Flush all dirty buffers associated with a vnode.
	 */

	vop_stdfsync(ap);

	return (ext2_update(ap->a_vp, ap->a_waitfor == MNT_WAIT));
}

/*
 * Mknod vnode call
 */
/* ARGSUSED */
static int
ext2_mknod(struct vop_mknod_args *ap)
{
	struct vattr *vap = ap->a_vap;
	struct vnode **vpp = ap->a_vpp;
	struct inode *ip;
	ino_t ino;
	int error;

	error = ext2_makeinode(MAKEIMODE(vap->va_type, vap->va_mode),
	    ap->a_dvp, vpp, ap->a_cnp);
	if (error)
		return (error);
	ip = VTOI(*vpp);
	ip->i_flag |= IN_ACCESS | IN_CHANGE | IN_UPDATE;
	if (vap->va_rdev != VNOVAL) {
		/*
		 * Want to be able to use this to make badblock
		 * inodes, so don't truncate the dev number.
		 */
		ip->i_rdev = vap->va_rdev;
	}
	/*
	 * Remove inode, then reload it through VFS_VGET so it is
	 * checked to see if it is an alias of an existing entry in
	 * the inode cache.	 XXX I don't believe this is necessary now.
	 */
	(*vpp)->v_type = VNON;
	ino = ip->i_number;	/* Save this before vgone() invalidates ip. */
	vgone(*vpp);
	vput(*vpp);
	error = VFS_VGET(ap->a_dvp->v_mount, ino, LK_EXCLUSIVE, vpp);
	if (error) {
		*vpp = NULL;
		return (error);
	}
	return (0);
}

static int
ext2_remove(struct vop_remove_args *ap)
{
	struct inode *ip;
	struct vnode *vp = ap->a_vp;
	struct vnode *dvp = ap->a_dvp;
	int error;

	ip = VTOI(vp);
	if ((ip->i_flags & (NOUNLINK | IMMUTABLE | APPEND)) ||
	    (VTOI(dvp)->i_flags & APPEND)) {
		error = EPERM;
		goto out;
	}
	error = ext2_dirremove(dvp, ap->a_cnp);
	if (error == 0) {
		ip->i_nlink--;
		ip->i_flag |= IN_CHANGE;
	}
out:
	return (error);
}

/*
 * link vnode call
 */
static int
ext2_link(struct vop_link_args *ap)
{
	struct vnode *vp = ap->a_vp;
	struct vnode *tdvp = ap->a_tdvp;
	struct componentname *cnp = ap->a_cnp;
	struct inode *ip;
	int error;

#ifdef INVARIANTS
	if ((cnp->cn_flags & HASBUF) == 0)
		panic("ext2_link: no name");
#endif
	if (tdvp->v_mount != vp->v_mount) {
		error = EXDEV;
		goto out;
	}
	ip = VTOI(vp);
	if ((nlink_t)ip->i_nlink >= EXT2_LINK_MAX) {
		error = EMLINK;
		goto out;
	}
	if (ip->i_flags & (IMMUTABLE | APPEND)) {
		error = EPERM;
		goto out;
	}
	ip->i_nlink++;
	ip->i_flag |= IN_CHANGE;
	error = ext2_update(vp, !DOINGASYNC(vp));
	if (!error)
		error = ext2_direnter(ip, tdvp, cnp);
	if (error) {
		ip->i_nlink--;
		ip->i_flag |= IN_CHANGE;
	}
out:
	return (error);
}

/*
 * Rename system call.
 * 	rename("foo", "bar");
 * is essentially
 *	unlink("bar");
 *	link("foo", "bar");
 *	unlink("foo");
 * but ``atomically''.  Can't do full commit without saving state in the
 * inode on disk which isn't feasible at this time.  Best we can do is
 * always guarantee the target exists.
 *
 * Basic algorithm is:
 *
 * 1) Bump link count on source while we're linking it to the
 *    target.  This also ensure the inode won't be deleted out
 *    from underneath us while we work (it may be truncated by
 *    a concurrent `trunc' or `open' for creation).
 * 2) Link source to destination.  If destination already exists,
 *    delete it first.
 * 3) Unlink source reference to inode if still around. If a
 *    directory was moved and the parent of the destination
 *    is different from the source, patch the ".." entry in the
 *    directory.
 */
static int
ext2_rename(struct vop_rename_args *ap)
{
	struct vnode *tvp = ap->a_tvp;
	struct vnode *tdvp = ap->a_tdvp;
	struct vnode *fvp = ap->a_fvp;
	struct vnode *fdvp = ap->a_fdvp;
	struct componentname *tcnp = ap->a_tcnp;
	struct componentname *fcnp = ap->a_fcnp;
	struct inode *ip, *xp, *dp;
	struct dirtemplate dirbuf;
	int doingdirectory = 0, oldparent = 0, newparent = 0;
	int error = 0;
	u_char namlen;

#ifdef INVARIANTS
	if ((tcnp->cn_flags & HASBUF) == 0 ||
	    (fcnp->cn_flags & HASBUF) == 0)
		panic("ext2_rename: no name");
#endif
	/*
	 * Check for cross-device rename.
	 */
	if ((fvp->v_mount != tdvp->v_mount) ||
	    (tvp && (fvp->v_mount != tvp->v_mount))) {
		error = EXDEV;
abortit:
		if (tdvp == tvp)
			vrele(tdvp);
		else
			vput(tdvp);
		if (tvp)
			vput(tvp);
		vrele(fdvp);
		vrele(fvp);
		return (error);
	}

	if (tvp && ((VTOI(tvp)->i_flags & (NOUNLINK | IMMUTABLE | APPEND)) ||
	    (VTOI(tdvp)->i_flags & APPEND))) {
		error = EPERM;
		goto abortit;
	}

	/*
	 * Renaming a file to itself has no effect.  The upper layers should
	 * not call us in that case.  Temporarily just warn if they do.
	 */
	if (fvp == tvp) {
		printf("ext2_rename: fvp == tvp (can't happen)\n");
		error = 0;
		goto abortit;
	}

	if ((error = vn_lock(fvp, LK_EXCLUSIVE)) != 0)
		goto abortit;
	dp = VTOI(fdvp);
	ip = VTOI(fvp);
	if (ip->i_nlink >= EXT2_LINK_MAX) {
 		VOP_UNLOCK(fvp, 0);
 		error = EMLINK;
 		goto abortit;
 	}
	if ((ip->i_flags & (NOUNLINK | IMMUTABLE | APPEND))
	    || (dp->i_flags & APPEND)) {
		VOP_UNLOCK(fvp, 0);
		error = EPERM;
		goto abortit;
	}
	if ((ip->i_mode & IFMT) == IFDIR) {
		/*
		 * Avoid ".", "..", and aliases of "." for obvious reasons.
		 */
		if ((fcnp->cn_namelen == 1 && fcnp->cn_nameptr[0] == '.') ||
		    dp == ip || (fcnp->cn_flags | tcnp->cn_flags) & ISDOTDOT ||
		    (ip->i_flag & IN_RENAME)) {
			VOP_UNLOCK(fvp, 0);
			error = EINVAL;
			goto abortit;
		}
		ip->i_flag |= IN_RENAME;
		oldparent = dp->i_number;
		doingdirectory++;
	}
	vrele(fdvp);

	/*
	 * When the target exists, both the directory
	 * and target vnodes are returned locked.
	 */
	dp = VTOI(tdvp);
	xp = NULL;
	if (tvp)
		xp = VTOI(tvp);

	/*
	 * 1) Bump link count while we're moving stuff
	 *    around.  If we crash somewhere before
	 *    completing our work, the link count
	 *    may be wrong, but correctable.
	 */
	ip->i_nlink++;
	ip->i_flag |= IN_CHANGE;
	if ((error = ext2_update(fvp, !DOINGASYNC(fvp))) != 0) {
		VOP_UNLOCK(fvp, 0);
		goto bad;
	}

	/*
	 * If ".." must be changed (ie the directory gets a new
	 * parent) then the source directory must not be in the
	 * directory hierarchy above the target, as this would
	 * orphan everything below the source directory. Also
	 * the user must have write permission in the source so
	 * as to be able to change "..". We must repeat the call
	 * to namei, as the parent directory is unlocked by the
	 * call to checkpath().
	 */
	error = VOP_ACCESS(fvp, VWRITE, tcnp->cn_cred, tcnp->cn_thread);
	VOP_UNLOCK(fvp, 0);
	if (oldparent != dp->i_number)
		newparent = dp->i_number;
	if (doingdirectory && newparent) {
		if (error)	/* write access check above */
			goto bad;
		if (xp != NULL)
			vput(tvp);
		error = ext2_checkpath(ip, dp, tcnp->cn_cred);
		if (error)
			goto out;
		VREF(tdvp);
		error = relookup(tdvp, &tvp, tcnp);
		if (error)
			goto out;
		vrele(tdvp);
		dp = VTOI(tdvp);
		xp = NULL;
		if (tvp)
			xp = VTOI(tvp);
	}
	/*
	 * 2) If target doesn't exist, link the target
	 *    to the source and unlink the source.
	 *    Otherwise, rewrite the target directory
	 *    entry to reference the source inode and
	 *    expunge the original entry's existence.
	 */
	if (xp == NULL) {
		if (dp->i_devvp != ip->i_devvp)
			panic("ext2_rename: EXDEV");
		/*
		 * Account for ".." in new directory.
		 * When source and destination have the same
		 * parent we don't fool with the link count.
		 */
		if (doingdirectory && newparent) {
			if ((nlink_t)dp->i_nlink >= EXT2_LINK_MAX) {
				error = EMLINK;
				goto bad;
			}
			dp->i_nlink++;
			dp->i_flag |= IN_CHANGE;
			error = ext2_update(tdvp, !DOINGASYNC(tdvp));
			if (error)
				goto bad;
		}
		error = ext2_direnter(ip, tdvp, tcnp);
		if (error) {
			if (doingdirectory && newparent) {
				dp->i_nlink--;
				dp->i_flag |= IN_CHANGE;
				(void)ext2_update(tdvp, 1);
			}
			goto bad;
		}
		vput(tdvp);
	} else {
		if (xp->i_devvp != dp->i_devvp || xp->i_devvp != ip->i_devvp)
		       panic("ext2_rename: EXDEV");
		/*
		 * Short circuit rename(foo, foo).
		 */
		if (xp->i_number == ip->i_number)
			panic("ext2_rename: same file");
		/*
		 * If the parent directory is "sticky", then the user must
		 * own the parent directory, or the destination of the rename,
		 * otherwise the destination may not be changed (except by
		 * root). This implements append-only directories.
		 */
		if ((dp->i_mode & S_ISTXT) && tcnp->cn_cred->cr_uid != 0 &&
		    tcnp->cn_cred->cr_uid != dp->i_uid &&
		    xp->i_uid != tcnp->cn_cred->cr_uid) {
			error = EPERM;
			goto bad;
		}
		/*
		 * Target must be empty if a directory and have no links
		 * to it. Also, ensure source and target are compatible
		 * (both directories, or both not directories).
		 */
		if ((xp->i_mode&IFMT) == IFDIR) {
			if (! ext2_dirempty(xp, dp->i_number, tcnp->cn_cred) || 
			    xp->i_nlink > 2) {
				error = ENOTEMPTY;
				goto bad;
			}
			if (!doingdirectory) {
				error = ENOTDIR;
				goto bad;
			}
			cache_purge(tdvp);
		} else if (doingdirectory) {
			error = EISDIR;
			goto bad;
		}
		error = ext2_dirrewrite(dp, ip, tcnp);
		if (error)
			goto bad;
		/*
		 * If the target directory is in the same
		 * directory as the source directory,
		 * decrement the link count on the parent
		 * of the target directory.
		 */
		if (doingdirectory && !newparent) {
		       dp->i_nlink--;
		       dp->i_flag |= IN_CHANGE;
		}
		vput(tdvp);
		/*
		 * Adjust the link count of the target to
		 * reflect the dirrewrite above.  If this is
		 * a directory it is empty and there are
		 * no links to it, so we can squash the inode and
		 * any space associated with it.  We disallowed
		 * renaming over top of a directory with links to
		 * it above, as the remaining link would point to
		 * a directory without "." or ".." entries.
		 */
		xp->i_nlink--;
		if (doingdirectory) {
			if (--xp->i_nlink != 0)
				panic("ext2_rename: linked directory");
			error = ext2_truncate(tvp, (off_t)0, IO_SYNC,
			    tcnp->cn_cred, tcnp->cn_thread);
		}
		xp->i_flag |= IN_CHANGE;
		vput(tvp);
		xp = NULL;
	}

	/*
	 * 3) Unlink the source.
	 */
	fcnp->cn_flags &= ~MODMASK;
	fcnp->cn_flags |= LOCKPARENT | LOCKLEAF;
	VREF(fdvp);
	error = relookup(fdvp, &fvp, fcnp);
	if (error == 0)
		vrele(fdvp);
	if (fvp != NULL) {
		xp = VTOI(fvp);
		dp = VTOI(fdvp);
	} else {
		/*
		 * From name has disappeared.
		 */
		if (doingdirectory)
			panic("ext2_rename: lost dir entry");
		vrele(ap->a_fvp);
		return (0);
	}
	/*
	 * Ensure that the directory entry still exists and has not
	 * changed while the new name has been entered. If the source is
	 * a file then the entry may have been unlinked or renamed. In
	 * either case there is no further work to be done. If the source
	 * is a directory then it cannot have been rmdir'ed; its link
	 * count of three would cause a rmdir to fail with ENOTEMPTY.
	 * The IN_RENAME flag ensures that it cannot be moved by another
	 * rename.
	 */
	if (xp != ip) {
		if (doingdirectory)
			panic("ext2_rename: lost dir entry");
	} else {
		/*
		 * If the source is a directory with a
		 * new parent, the link count of the old
		 * parent directory must be decremented
		 * and ".." set to point to the new parent.
		 */
		if (doingdirectory && newparent) {
			dp->i_nlink--;
			dp->i_flag |= IN_CHANGE;
			error = vn_rdwr(UIO_READ, fvp, (caddr_t)&dirbuf,
				sizeof(struct dirtemplate), (off_t)0,
				UIO_SYSSPACE, IO_NODELOCKED | IO_NOMACCHECK,
				tcnp->cn_cred, NOCRED, NULL, NULL);
			if (error == 0) {
				/* Like ufs little-endian: */
				namlen = dirbuf.dotdot_type;
				if (namlen != 2 ||
				    dirbuf.dotdot_name[0] != '.' ||
				    dirbuf.dotdot_name[1] != '.') {
					ext2_dirbad(xp, (doff_t)12,
					    "rename: mangled dir");
				} else {
					dirbuf.dotdot_ino = newparent;
					(void) vn_rdwr(UIO_WRITE, fvp,
					    (caddr_t)&dirbuf,
					    sizeof(struct dirtemplate),
					    (off_t)0, UIO_SYSSPACE,
					    IO_NODELOCKED | IO_SYNC |
					    IO_NOMACCHECK, tcnp->cn_cred,
					    NOCRED, NULL, NULL);
					cache_purge(fdvp);
				}
			}
		}
		error = ext2_dirremove(fdvp, fcnp);
		if (!error) {
			xp->i_nlink--;
			xp->i_flag |= IN_CHANGE;
		}
		xp->i_flag &= ~IN_RENAME;
	}
	if (dp)
		vput(fdvp);
	if (xp)
		vput(fvp);
	vrele(ap->a_fvp);
	return (error);

bad:
	if (xp)
		vput(ITOV(xp));
	vput(ITOV(dp));
out:
	if (doingdirectory)
		ip->i_flag &= ~IN_RENAME;
	if (vn_lock(fvp, LK_EXCLUSIVE) == 0) {
		ip->i_nlink--;
		ip->i_flag |= IN_CHANGE;
		ip->i_flag &= ~IN_RENAME;
		vput(fvp);
	} else
		vrele(fvp);
	return (error);
}

/*
 * Mkdir system call
 */
static int
ext2_mkdir(struct vop_mkdir_args *ap)
{
	struct vnode *dvp = ap->a_dvp;
	struct vattr *vap = ap->a_vap;
	struct componentname *cnp = ap->a_cnp;
	struct inode *ip, *dp;
	struct vnode *tvp;
	struct dirtemplate dirtemplate, *dtp;
	int error, dmode;

#ifdef INVARIANTS
	if ((cnp->cn_flags & HASBUF) == 0)
		panic("ext2_mkdir: no name");
#endif
	dp = VTOI(dvp);
	if ((nlink_t)dp->i_nlink >= EXT2_LINK_MAX) {
		error = EMLINK;
		goto out;
	}
	dmode = vap->va_mode & 0777;
	dmode |= IFDIR;
	/*
	 * Must simulate part of ext2_makeinode here to acquire the inode,
	 * but not have it entered in the parent directory. The entry is
	 * made later after writing "." and ".." entries.
	 */
	error = ext2_valloc(dvp, dmode, cnp->cn_cred, &tvp);
	if (error)
		goto out;
	ip = VTOI(tvp);
	ip->i_gid = dp->i_gid;
#ifdef SUIDDIR
	{
		/*
		 * if we are hacking owners here, (only do this where told to)
		 * and we are not giving it TOO root, (would subvert quotas)
		 * then go ahead and give it to the other user.
		 * The new directory also inherits the SUID bit. 
		 * If user's UID and dir UID are the same,
		 * 'give it away' so that the SUID is still forced on.
		 */
		if ( (dvp->v_mount->mnt_flag & MNT_SUIDDIR) &&
		   (dp->i_mode & ISUID) && dp->i_uid) {
			dmode |= ISUID;
			ip->i_uid = dp->i_uid;
		} else {
			ip->i_uid = cnp->cn_cred->cr_uid;
		}
	}
#else
	ip->i_uid = cnp->cn_cred->cr_uid;
#endif
	ip->i_flag |= IN_ACCESS | IN_CHANGE | IN_UPDATE;
	ip->i_mode = dmode;
	tvp->v_type = VDIR;	/* Rest init'd in getnewvnode(). */
	ip->i_nlink = 2;
	if (cnp->cn_flags & ISWHITEOUT)
		ip->i_flags |= UF_OPAQUE;
	error = ext2_update(tvp, 1);

	/*
	 * Bump link count in parent directory
	 * to reflect work done below.  Should
	 * be done before reference is created
	 * so reparation is possible if we crash.
	 */
	dp->i_nlink++;
	dp->i_flag |= IN_CHANGE;
	error = ext2_update(dvp, !DOINGASYNC(dvp));
	if (error)
		goto bad;

	/* Initialize directory with "." and ".." from static template. */
	if (EXT2_HAS_INCOMPAT_FEATURE(ip->i_e2fs,
	    EXT2F_INCOMPAT_FTYPE))
		dtp = &mastertemplate;
	else
		dtp = &omastertemplate;
	dirtemplate = *dtp;
	dirtemplate.dot_ino = ip->i_number;
	dirtemplate.dotdot_ino = dp->i_number;
	/* note that in ext2 DIRBLKSIZ == blocksize, not DEV_BSIZE 
	 * so let's just redefine it - for this function only
	 */
#undef  DIRBLKSIZ 
#define DIRBLKSIZ  VTOI(dvp)->i_e2fs->e2fs_bsize
	dirtemplate.dotdot_reclen = DIRBLKSIZ - 12;
	error = vn_rdwr(UIO_WRITE, tvp, (caddr_t)&dirtemplate,
	    sizeof(dirtemplate), (off_t)0, UIO_SYSSPACE,
	    IO_NODELOCKED | IO_SYNC | IO_NOMACCHECK, cnp->cn_cred, NOCRED,
	    NULL, NULL);
	if (error) {
		dp->i_nlink--;
		dp->i_flag |= IN_CHANGE;
		goto bad;
	}
	if (DIRBLKSIZ > VFSTOEXT2(dvp->v_mount)->um_mountp->mnt_stat.f_bsize)
		/* XXX should grow with balloc() */
		panic("ext2_mkdir: blksize");
	else {
		ip->i_size = DIRBLKSIZ;
		ip->i_flag |= IN_CHANGE;
	}

	/* Directory set up, now install its entry in the parent directory. */
	error = ext2_direnter(ip, dvp, cnp);
	if (error) {
		dp->i_nlink--;
		dp->i_flag |= IN_CHANGE;
	}
bad:
	/*
	 * No need to do an explicit VOP_TRUNCATE here, vrele will do this
	 * for us because we set the link count to 0.
	 */
	if (error) {
		ip->i_nlink = 0;
		ip->i_flag |= IN_CHANGE;
		vput(tvp);
	} else
		*ap->a_vpp = tvp;
out:
	return (error);
#undef  DIRBLKSIZ
#define DIRBLKSIZ  DEV_BSIZE
}

/*
 * Rmdir system call.
 */
static int
ext2_rmdir(struct vop_rmdir_args *ap)
{
	struct vnode *vp = ap->a_vp;
	struct vnode *dvp = ap->a_dvp;
	struct componentname *cnp = ap->a_cnp;
	struct inode *ip, *dp;
	int error;

	ip = VTOI(vp);
	dp = VTOI(dvp);

	/*
	 * Verify the directory is empty (and valid).
	 * (Rmdir ".." won't be valid since
	 *  ".." will contain a reference to
	 *  the current directory and thus be
	 *  non-empty.)
	 */
	error = 0;
	if (ip->i_nlink != 2 || !ext2_dirempty(ip, dp->i_number, cnp->cn_cred)) {
		error = ENOTEMPTY;
		goto out;
	}
	if ((dp->i_flags & APPEND)
	    || (ip->i_flags & (NOUNLINK | IMMUTABLE | APPEND))) {
		error = EPERM;
		goto out;
	}
	/*
	 * Delete reference to directory before purging
	 * inode.  If we crash in between, the directory
	 * will be reattached to lost+found,
	 */
	error = ext2_dirremove(dvp, cnp);
	if (error)
		goto out;
	dp->i_nlink--;
	dp->i_flag |= IN_CHANGE;
	cache_purge(dvp);
	VOP_UNLOCK(dvp, 0);
	/*
	 * Truncate inode.  The only stuff left
	 * in the directory is "." and "..".  The
	 * "." reference is inconsequential since
	 * we're quashing it.  The ".." reference
	 * has already been adjusted above.  We've
	 * removed the "." reference and the reference
	 * in the parent directory, but there may be
	 * other hard links so decrement by 2 and
	 * worry about them later.
	 */
	ip->i_nlink -= 2;
	error = ext2_truncate(vp, (off_t)0, IO_SYNC, cnp->cn_cred,
	    cnp->cn_thread);
	cache_purge(ITOV(ip));
	if (vn_lock(dvp, LK_EXCLUSIVE | LK_NOWAIT) != 0) {
		VOP_UNLOCK(vp, 0);
		vn_lock(dvp, LK_EXCLUSIVE | LK_RETRY);
		vn_lock(vp, LK_EXCLUSIVE | LK_RETRY);
	}
out:
	return (error);
}

/*
 * symlink -- make a symbolic link
 */
static int
ext2_symlink(struct vop_symlink_args *ap)
{
	struct vnode *vp, **vpp = ap->a_vpp;
	struct inode *ip;
	int len, error;

	error = ext2_makeinode(IFLNK | ap->a_vap->va_mode, ap->a_dvp,
	    vpp, ap->a_cnp);
	if (error)
		return (error);
	vp = *vpp;
	len = strlen(ap->a_target);
	if (len < vp->v_mount->mnt_maxsymlinklen) {
		ip = VTOI(vp);
		bcopy(ap->a_target, (char *)ip->i_shortlink, len);
		ip->i_size = len;
		ip->i_flag |= IN_CHANGE | IN_UPDATE;
	} else
		error = vn_rdwr(UIO_WRITE, vp, ap->a_target, len, (off_t)0,
		    UIO_SYSSPACE, IO_NODELOCKED | IO_NOMACCHECK,
		    ap->a_cnp->cn_cred, NOCRED, NULL, NULL);
	if (error)
		vput(vp);
	return (error);
}

/*
 * Return target name of a symbolic link
 */
static int
ext2_readlink(struct vop_readlink_args *ap)
{
	struct vnode *vp = ap->a_vp;
	struct inode *ip = VTOI(vp);
	int isize;

	isize = ip->i_size;
	if (isize < vp->v_mount->mnt_maxsymlinklen) {
		uiomove((char *)ip->i_shortlink, isize, ap->a_uio);
		return (0);
	}
	return (VOP_READ(vp, ap->a_uio, 0, ap->a_cred));
}

/*
 * Calculate the logical to physical mapping if not done already,
 * then call the device strategy routine.
 *
 * In order to be able to swap to a file, the ext2_bmaparray() operation may not
 * deadlock on memory.  See ext2_bmap() for details.
 */
static int
ext2_strategy(struct vop_strategy_args *ap)
{
	struct buf *bp = ap->a_bp;
	struct vnode *vp = ap->a_vp;
	struct inode *ip;
	struct bufobj *bo;
	daddr_t blkno;
	int error;

	ip = VTOI(vp);
	if (vp->v_type == VBLK || vp->v_type == VCHR)
		panic("ext2_strategy: spec");
	if (bp->b_blkno == bp->b_lblkno) {
		error = ext2_bmaparray(vp, bp->b_lblkno, &blkno, NULL, NULL);
		bp->b_blkno = blkno;
		if (error) {
			bp->b_error = error;
			bp->b_ioflags |= BIO_ERROR;
			bufdone(bp);
			return (0);
		}
		if ((long)bp->b_blkno == -1)
			vfs_bio_clrbuf(bp);
	}
	if ((long)bp->b_blkno == -1) {
		bufdone(bp);
		return (0);
	}
	bp->b_iooffset = dbtob(bp->b_blkno);
	bo = VFSTOEXT2(vp->v_mount)->um_bo;
	BO_STRATEGY(bo, bp);
	return (0);
}

/*
 * Print out the contents of an inode.
 */
static int
ext2_print(struct vop_print_args *ap)
{
	struct vnode *vp = ap->a_vp;
	struct inode *ip = VTOI(vp);

	vn_printf(ip->i_devvp, "\tino %lu", (u_long)ip->i_number);
	if (vp->v_type == VFIFO)
		fifo_printinfo(vp);
	printf("\n");
	return (0);
}

/*
 * Close wrapper for fifos.
 *
 * Update the times on the inode then do device close.
 */
static int
ext2fifo_close(struct vop_close_args *ap)
{
	struct vnode *vp = ap->a_vp;

	VI_LOCK(vp);
	if (vp->v_usecount > 1)
		ext2_itimes_locked(vp);
	VI_UNLOCK(vp);
	return (fifo_specops.vop_close(ap));
}

/*
 * Kqfilter wrapper for fifos.
 *
 * Fall through to ext2 kqfilter routines if needed 
 */
static int
ext2fifo_kqfilter(struct vop_kqfilter_args *ap)
{
	int error;

	error = fifo_specops.vop_kqfilter(ap);
	if (error)
		error = vfs_kqfilter(ap);
	return (error);
}

/*
 * Return POSIX pathconf information applicable to ext2 filesystems.
 */
static int
ext2_pathconf(struct vop_pathconf_args *ap)
{
	int error = 0;

	switch (ap->a_name) {
	case _PC_LINK_MAX:
		*ap->a_retval = EXT2_LINK_MAX;
		break;
	case _PC_NAME_MAX:
		*ap->a_retval = NAME_MAX;
		break;
	case _PC_PATH_MAX:
		*ap->a_retval = PATH_MAX;
		break;
	case _PC_PIPE_BUF:
		*ap->a_retval = PIPE_BUF;
		break;
	case _PC_CHOWN_RESTRICTED:
		*ap->a_retval = 1;
		break;
	case _PC_NO_TRUNC:
		*ap->a_retval = 1;
		break;
	case _PC_MIN_HOLE_SIZE:
		*ap->a_retval = ap->a_vp->v_mount->mnt_stat.f_iosize;
		break;
	case _PC_ASYNC_IO:
		/* _PC_ASYNC_IO should have been handled by upper layers. */
		KASSERT(0, ("_PC_ASYNC_IO should not get here"));
		error = EINVAL;
		break;
	case _PC_PRIO_IO:
		*ap->a_retval = 0;
		break;
	case _PC_SYNC_IO:
		*ap->a_retval = 0;
		break;
	case _PC_ALLOC_SIZE_MIN:
		*ap->a_retval = ap->a_vp->v_mount->mnt_stat.f_bsize;
		break;
	case _PC_FILESIZEBITS:
		*ap->a_retval = 64;
		break;
	case _PC_REC_INCR_XFER_SIZE:
		*ap->a_retval = ap->a_vp->v_mount->mnt_stat.f_iosize;
		break;
	case _PC_REC_MAX_XFER_SIZE:
		*ap->a_retval = -1; /* means ``unlimited'' */
		break;
	case _PC_REC_MIN_XFER_SIZE:
		*ap->a_retval = ap->a_vp->v_mount->mnt_stat.f_iosize;
		break;
	case _PC_REC_XFER_ALIGN:
		*ap->a_retval = PAGE_SIZE;
		break;
	case _PC_SYMLINK_MAX:
		*ap->a_retval = MAXPATHLEN;
		break;

	default:
		error = EINVAL;
		break;
	}
	return (error);
}

/*
 * Vnode pointer to File handle
 */
/* ARGSUSED */
static int
ext2_vptofh(struct vop_vptofh_args *ap)
{
	struct inode *ip;
	struct ufid *ufhp;

	ip = VTOI(ap->a_vp);
	ufhp = (struct ufid *)ap->a_fhp;
	ufhp->ufid_len = sizeof(struct ufid);
	ufhp->ufid_ino = ip->i_number;
	ufhp->ufid_gen = ip->i_gen;
	return (0);
}

/*
 * Initialize the vnode associated with a new inode, handle aliased
 * vnodes.
 */
int
ext2_vinit(struct mount *mntp, struct vop_vector *fifoops, struct vnode **vpp)
{
	struct inode *ip;
	struct vnode *vp;

	vp = *vpp;
	ip = VTOI(vp);
	vp->v_type = IFTOVT(ip->i_mode);
	if (vp->v_type == VFIFO)
		vp->v_op = fifoops;

	if (ip->i_number == EXT2_ROOTINO)
		vp->v_vflag |= VV_ROOT;
	ip->i_modrev = init_va_filerev();
	*vpp = vp;
	return (0);
}

/*
 * Allocate a new inode.
 */
static int
ext2_makeinode(int mode, struct vnode *dvp, struct vnode **vpp,
    struct componentname *cnp)
{
	struct inode *ip, *pdir;
	struct vnode *tvp;
	int error;

	pdir = VTOI(dvp);
#ifdef INVARIANTS
	if ((cnp->cn_flags & HASBUF) == 0)
		panic("ext2_makeinode: no name");
#endif
	*vpp = NULL;
	if ((mode & IFMT) == 0)
		mode |= IFREG;

	error = ext2_valloc(dvp, mode, cnp->cn_cred, &tvp);
	if (error) {
		return (error);
	}
	ip = VTOI(tvp);
	ip->i_gid = pdir->i_gid;
#ifdef SUIDDIR
	{
		/*
		 * if we are
		 * not the owner of the directory,
		 * and we are hacking owners here, (only do this where told to)
		 * and we are not giving it TOO root, (would subvert quotas)
		 * then go ahead and give it to the other user.
		 * Note that this drops off the execute bits for security.
		 */
		if ( (dvp->v_mount->mnt_flag & MNT_SUIDDIR) &&
		     (pdir->i_mode & ISUID) &&
		     (pdir->i_uid != cnp->cn_cred->cr_uid) && pdir->i_uid) {
			ip->i_uid = pdir->i_uid;
			mode &= ~07111;
		} else {
			ip->i_uid = cnp->cn_cred->cr_uid;
		}
	}
#else
	ip->i_uid = cnp->cn_cred->cr_uid;
#endif
	ip->i_flag |= IN_ACCESS | IN_CHANGE | IN_UPDATE;
	ip->i_mode = mode;
	tvp->v_type = IFTOVT(mode);	/* Rest init'd in getnewvnode(). */
	ip->i_nlink = 1;
	if ((ip->i_mode & ISGID) && !groupmember(ip->i_gid, cnp->cn_cred)) {
		if (priv_check_cred(cnp->cn_cred, PRIV_VFS_RETAINSUGID, 0))
			ip->i_mode &= ~ISGID;
	}

	if (cnp->cn_flags & ISWHITEOUT)
		ip->i_flags |= UF_OPAQUE;

	/*
	 * Make sure inode goes to disk before directory entry.
	 */
	error = ext2_update(tvp, !DOINGASYNC(tvp));
	if (error)
		goto bad;
	error = ext2_direnter(ip, dvp, cnp);
	if (error)
		goto bad;

	*vpp = tvp;
	return (0);

bad:
	/*
	 * Write error occurred trying to update the inode
	 * or the directory so must deallocate the inode.
	 */
	ip->i_nlink = 0;
	ip->i_flag |= IN_CHANGE;
	vput(tvp);
	return (error);
}

/*
 * Vnode op for reading.
 */
static int
ext2_read(struct vop_read_args *ap)
{
	struct vnode *vp;
	struct inode *ip;
	int error;

	vp = ap->a_vp;
	ip = VTOI(vp);

	/*EXT4_EXT_LOCK(ip);*/
	if (ip->i_flags & E4_EXTENTS)
		error = ext4_ext_read(ap);
	else
		error = ext2_ind_read(ap);
	/*EXT4_EXT_UNLOCK(ip);*/
	return (error);
}


/*
 * Vnode op for reading.
 */
static int
ext2_ind_read(struct vop_read_args *ap)
{
	struct vnode *vp;
	struct inode *ip;
	struct uio *uio;
	struct m_ext2fs *fs;
	struct buf *bp;
	daddr_t lbn, nextlbn;
	off_t bytesinfile;
	long size, xfersize, blkoffset;
	int error, orig_resid, seqcount;
	int ioflag;

	vp = ap->a_vp;
	uio = ap->a_uio;
	ioflag = ap->a_ioflag;

	seqcount = ap->a_ioflag >> IO_SEQSHIFT;
	ip = VTOI(vp);

#ifdef INVARIANTS
	if (uio->uio_rw != UIO_READ)
		panic("%s: mode", "ext2_read");

	if (vp->v_type == VLNK) {
		if ((int)ip->i_size < vp->v_mount->mnt_maxsymlinklen)
			panic("%s: short symlink", "ext2_read");
	} else if (vp->v_type != VREG && vp->v_type != VDIR)
		panic("%s: type %d", "ext2_read", vp->v_type);
#endif
	orig_resid = uio->uio_resid;
	KASSERT(orig_resid >= 0, ("ext2_read: uio->uio_resid < 0"));
	if (orig_resid == 0)
		return (0);
	KASSERT(uio->uio_offset >= 0, ("ext2_read: uio->uio_offset < 0"));
	fs = ip->i_e2fs;
	if (uio->uio_offset < ip->i_size &&
	    uio->uio_offset >= fs->e2fs_maxfilesize)
	    	return (EOVERFLOW);

	for (error = 0, bp = NULL; uio->uio_resid > 0; bp = NULL) {
		if ((bytesinfile = ip->i_size - uio->uio_offset) <= 0)
			break;
		lbn = lblkno(fs, uio->uio_offset);
		nextlbn = lbn + 1;
		size = blksize(fs, ip, lbn);
		blkoffset = blkoff(fs, uio->uio_offset);

		xfersize = fs->e2fs_fsize - blkoffset;
		if (uio->uio_resid < xfersize)
			xfersize = uio->uio_resid;
		if (bytesinfile < xfersize)
			xfersize = bytesinfile;

		if (lblktosize(fs, nextlbn) >= ip->i_size)
			error = bread(vp, lbn, size, NOCRED, &bp);
		else if ((vp->v_mount->mnt_flag & MNT_NOCLUSTERR) == 0) {
			error = cluster_read(vp, ip->i_size, lbn, size,
			    NOCRED, blkoffset + uio->uio_resid, seqcount,
			    0, &bp);
		} else if (seqcount > 1) {
			u_int nextsize = blksize(fs, ip, nextlbn);
			error = breadn(vp, lbn,
			    size, &nextlbn, &nextsize, 1, NOCRED, &bp);
		} else
			error = bread(vp, lbn, size, NOCRED, &bp);
		if (error) {
			brelse(bp);
			bp = NULL;
			break;
		}

		/*
		 * If IO_DIRECT then set B_DIRECT for the buffer.  This
		 * will cause us to attempt to release the buffer later on
		 * and will cause the buffer cache to attempt to free the
		 * underlying pages.
		 */
		if (ioflag & IO_DIRECT)
			bp->b_flags |= B_DIRECT;

		/*
		 * We should only get non-zero b_resid when an I/O error
		 * has occurred, which should cause us to break above.
		 * However, if the short read did not cause an error,
		 * then we want to ensure that we do not uiomove bad
		 * or uninitialized data.
		 */
		size -= bp->b_resid;
		if (size < xfersize) {
			if (size == 0)
				break;
			xfersize = size;
		}
		error = uiomove((char *)bp->b_data + blkoffset,
  			(int)xfersize, uio);
		if (error)
			break;

		if (ioflag & (IO_VMIO|IO_DIRECT)) {
			/*
			 * If it's VMIO or direct I/O, then we don't
			 * need the buf, mark it available for
			 * freeing. If it's non-direct VMIO, the VM has
			 * the data.
			 */
			bp->b_flags |= B_RELBUF;
			brelse(bp);
		} else {
			/*
			 * Otherwise let whoever
			 * made the request take care of
			 * freeing it. We just queue
			 * it onto another list.
			 */
			bqrelse(bp);
		}
	}

	/* 
	 * This can only happen in the case of an error
	 * because the loop above resets bp to NULL on each iteration
	 * and on normal completion has not set a new value into it.
	 * so it must have come from a 'break' statement
	 */
	if (bp != NULL) {
		if (ioflag & (IO_VMIO|IO_DIRECT)) {
			bp->b_flags |= B_RELBUF;
			brelse(bp);
		} else {
			bqrelse(bp);
		}
	}

	if ((error == 0 || uio->uio_resid != orig_resid) &&
	    (vp->v_mount->mnt_flag & MNT_NOATIME) == 0)
		ip->i_flag |= IN_ACCESS;
	return (error);
}

static int
ext2_ioctl(struct vop_ioctl_args *ap)
{

	switch (ap->a_command) {
	case FIOSEEKDATA:
	case FIOSEEKHOLE:
		return (vn_bmap_seekhole(ap->a_vp, ap->a_command,
		    (off_t *)ap->a_data, ap->a_cred));
	default:
		return (ENOTTY);
	}
}

/*
 * this function handles ext4 extents block mapping
 */
static int
ext4_ext_read(struct vop_read_args *ap)
{
	struct vnode *vp;
	struct inode *ip;
	struct uio *uio;
	struct m_ext2fs *fs;
	struct buf *bp;
	struct ext4_extent nex, *ep;
	struct ext4_extent_path path;
	daddr_t lbn, newblk;
	off_t bytesinfile;
	int cache_type;
	ssize_t orig_resid;
	int error;
	long size, xfersize, blkoffset;

	vp = ap->a_vp;
	ip = VTOI(vp);
	uio = ap->a_uio;
	memset(&path, 0, sizeof(path));

	orig_resid = uio->uio_resid;
	KASSERT(orig_resid >= 0, ("%s: uio->uio_resid < 0", __func__));
	if (orig_resid == 0)
		return (0);
	KASSERT(uio->uio_offset >= 0, ("%s: uio->uio_offset < 0", __func__));
	fs = ip->i_e2fs;
	if (uio->uio_offset < ip->i_size && uio->uio_offset >= fs->e2fs_maxfilesize)
		return (EOVERFLOW);

	while (uio->uio_resid > 0) {
		if ((bytesinfile = ip->i_size - uio->uio_offset) <= 0)
			break;
		lbn = lblkno(fs, uio->uio_offset);
		size = blksize(fs, ip, lbn);
		blkoffset = blkoff(fs, uio->uio_offset);

		xfersize = fs->e2fs_fsize - blkoffset;
		xfersize = MIN(xfersize, uio->uio_resid);
		xfersize = MIN(xfersize, bytesinfile);

		/* get block from ext4 extent cache */
		cache_type = ext4_ext_in_cache(ip, lbn, &nex);
		switch (cache_type) {
		case EXT4_EXT_CACHE_NO:
			ext4_ext_find_extent(fs, ip, lbn, &path);
			ep = path.ep_ext;
			if (ep == NULL)
				return (EIO);

			ext4_ext_put_cache(ip, ep, EXT4_EXT_CACHE_IN);

			newblk = lbn - ep->e_blk + (ep->e_start_lo |
			    (daddr_t)ep->e_start_hi << 32);

			if (path.ep_bp != NULL) {
				brelse(path.ep_bp);
				path.ep_bp = NULL;
			}
			break;

		case EXT4_EXT_CACHE_GAP:
			/* block has not been allocated yet */
			return (0);

		case EXT4_EXT_CACHE_IN:
			newblk = lbn - nex.e_blk + (nex.e_start_lo |
			    (daddr_t)nex.e_start_hi << 32);
			break;

		default:
			panic("%s: invalid cache type", __func__);
		}

		error = bread(ip->i_devvp, fsbtodb(fs, newblk), size, NOCRED, &bp);
		if (error) {
			brelse(bp);
			return (error);
		}

		size -= bp->b_resid;
		if (size < xfersize) {
			if (size == 0) {
				bqrelse(bp);
				break;
			}
			xfersize = size;
		}
		error = uiomove(bp->b_data + blkoffset, (int)xfersize, uio);
		bqrelse(bp);
		if (error)
			return (error);
	}

	return (0);
}

/*
 * Vnode op for writing.
 */
static int
ext2_write(struct vop_write_args *ap)
{
	struct vnode *vp;
	struct uio *uio;
	struct inode *ip;
	struct m_ext2fs *fs;
	struct buf *bp;
	daddr_t lbn;
	off_t osize;
	int blkoffset, error, flags, ioflag, resid, size, seqcount, xfersize;

	ioflag = ap->a_ioflag;
	uio = ap->a_uio;
	vp = ap->a_vp;

	seqcount = ioflag >> IO_SEQSHIFT;
	ip = VTOI(vp);

#ifdef INVARIANTS
	if (uio->uio_rw != UIO_WRITE)
		panic("%s: mode", "ext2_write");
#endif

	switch (vp->v_type) {
	case VREG:
		if (ioflag & IO_APPEND)
			uio->uio_offset = ip->i_size;
		if ((ip->i_flags & APPEND) && uio->uio_offset != ip->i_size)
			return (EPERM);
		/* FALLTHROUGH */
	case VLNK:
		break;
	case VDIR:
		/* XXX differs from ffs -- this is called from ext2_mkdir(). */
		if ((ioflag & IO_SYNC) == 0)
		panic("ext2_write: nonsync dir write");
		break;
	default:
		panic("ext2_write: type %p %d (%jd,%jd)", (void *)vp,
		    vp->v_type, (intmax_t)uio->uio_offset,
		    (intmax_t)uio->uio_resid);
	}

	KASSERT(uio->uio_resid >= 0, ("ext2_write: uio->uio_resid < 0"));
	KASSERT(uio->uio_offset >= 0, ("ext2_write: uio->uio_offset < 0"));
	fs = ip->i_e2fs;
	if ((uoff_t)uio->uio_offset + uio->uio_resid > fs->e2fs_maxfilesize)
		return (EFBIG);
	/*
	 * Maybe this should be above the vnode op call, but so long as
	 * file servers have no limits, I don't think it matters.
	 */
	if (vn_rlimit_fsize(vp, uio, uio->uio_td))
		return (EFBIG);

	resid = uio->uio_resid;
	osize = ip->i_size;
	if (seqcount > BA_SEQMAX)
		flags = BA_SEQMAX << BA_SEQSHIFT;
	else
		flags = seqcount << BA_SEQSHIFT;
	if ((ioflag & IO_SYNC) && !DOINGASYNC(vp))
		flags |= IO_SYNC;

	for (error = 0; uio->uio_resid > 0;) {
		lbn = lblkno(fs, uio->uio_offset);
		blkoffset = blkoff(fs, uio->uio_offset);
		xfersize = fs->e2fs_fsize - blkoffset;
		if (uio->uio_resid < xfersize)
			xfersize = uio->uio_resid;
		if (uio->uio_offset + xfersize > ip->i_size)
			vnode_pager_setsize(vp, uio->uio_offset + xfersize);

                /*
		 * We must perform a read-before-write if the transfer size
		 * does not cover the entire buffer.
                 */
		if (fs->e2fs_bsize > xfersize)
			flags |= BA_CLRBUF;
		else
			flags &= ~BA_CLRBUF;
		error = ext2_balloc(ip, lbn, blkoffset + xfersize,
		    ap->a_cred, &bp, flags);
		if (error != 0)
			break;

		if ((ioflag & (IO_SYNC|IO_INVAL)) == (IO_SYNC|IO_INVAL))
			bp->b_flags |= B_NOCACHE;
		if (uio->uio_offset + xfersize > ip->i_size)
			ip->i_size = uio->uio_offset + xfersize;
		size = blksize(fs, ip, lbn) - bp->b_resid;
		if (size < xfersize)
			xfersize = size;

		error =
		    uiomove((char *)bp->b_data + blkoffset, (int)xfersize, uio);
		/*
		 * If the buffer is not already filled and we encounter an
		 * error while trying to fill it, we have to clear out any
		 * garbage data from the pages instantiated for the buffer.
		 * If we do not, a failed uiomove() during a write can leave
		 * the prior contents of the pages exposed to a userland mmap.
		 *
		 * Note that we need only clear buffers with a transfer size
		 * equal to the block size because buffers with a shorter
		 * transfer size were cleared above by the call to ext2_balloc()
		 * with the BA_CLRBUF flag set.
		 *
		 * If the source region for uiomove identically mmaps the
		 * buffer, uiomove() performed the NOP copy, and the buffer
		 * content remains valid because the page fault handler
		 * validated the pages.
		 */
		if (error != 0 && (bp->b_flags & B_CACHE) == 0 &&
		    fs->e2fs_bsize == xfersize)
			vfs_bio_clrbuf(bp);
		if (ioflag & (IO_VMIO|IO_DIRECT)) {
			bp->b_flags |= B_RELBUF;
		}

		/*
		 * If IO_SYNC each buffer is written synchronously.  Otherwise
		 * if we have a severe page deficiency write the buffer
		 * asynchronously.  Otherwise try to cluster, and if that
		 * doesn't do it then either do an async write (if O_DIRECT),
		 * or a delayed write (if not).
		 */
		if (ioflag & IO_SYNC) {
			(void)bwrite(bp);
		} else if (vm_page_count_severe() ||
		    buf_dirty_count_severe() ||
		    (ioflag & IO_ASYNC)) {
			bp->b_flags |= B_CLUSTEROK;
			bawrite(bp);
		} else if (xfersize + blkoffset == fs->e2fs_fsize) {
			if ((vp->v_mount->mnt_flag & MNT_NOCLUSTERW) == 0) {
				bp->b_flags |= B_CLUSTEROK;
				cluster_write(vp, bp, ip->i_size, seqcount, 0);
			} else {
				bawrite(bp);
			}
		} else if (ioflag & IO_DIRECT) {
			bp->b_flags |= B_CLUSTEROK;
			bawrite(bp);
		} else {
			bp->b_flags |= B_CLUSTEROK;
			bdwrite(bp);
		}
		if (error || xfersize == 0)
			break;
	}
	/*
	 * If we successfully wrote any data, and we are not the superuser
	 * we clear the setuid and setgid bits as a precaution against
	 * tampering.
	 */
	if ((ip->i_mode & (ISUID | ISGID)) && resid > uio->uio_resid &&
	    ap->a_cred) {
		if (priv_check_cred(ap->a_cred, PRIV_VFS_RETAINSUGID, 0))
			ip->i_mode &= ~(ISUID | ISGID);
	}
	if (error) {
		if (ioflag & IO_UNIT) {
			(void)ext2_truncate(vp, osize,
			    ioflag & IO_SYNC, ap->a_cred, uio->uio_td);
			uio->uio_offset -= resid - uio->uio_resid;
			uio->uio_resid = resid;
		}
	}
	if (uio->uio_resid != resid) {
               ip->i_flag |= IN_CHANGE | IN_UPDATE;
               if (ioflag & IO_SYNC)
                       error = ext2_update(vp, 1);
       }
	return (error);
}<|MERGE_RESOLUTION|>--- conflicted
+++ resolved
@@ -343,14 +343,8 @@
 		vap->va_birthtime.tv_sec = ip->i_birthtime;
 		vap->va_birthtime.tv_nsec = ip->i_birthnsec;
 	}
-<<<<<<< HEAD
-	vap->va_flags = ip->i_flags;
-	/* E4_* flags are private to the driver */
-	vap->va_flags &= !(E4_INDEX | E4_EXTENTS);
-=======
 	/* E4_* flags are private to the filesystem. */
 	vap->va_flags = ip->i_flags & ~(E4_INDEX | E4_EXTENTS);
->>>>>>> d7761633
 	vap->va_gen = ip->i_gen;
 	vap->va_blocksize = vp->v_mount->mnt_stat.f_iosize;
 	vap->va_bytes = dbtob((u_quad_t)ip->i_blocks);
