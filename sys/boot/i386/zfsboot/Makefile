# $FreeBSD$

<<<<<<< HEAD
.include <src.opts.mk>
MK_COVERAGE=	no
=======
LOADER_GELI_SUPPORT=no

.include "../Makefile.inc"
>>>>>>> be49509e

.PATH:		${.CURDIR}/../boot2 ${.CURDIR}/../common \
		${.CURDIR}/../../../crypto/skein ${SASRC}

FILES=		zfsboot
MAN=		zfsboot.8

NM?=		nm

BOOT_COMCONSOLE_PORT?= 0x3f8
BOOT_COMCONSOLE_SPEED?= 9600
B2SIOFMT?=	0x3

REL1=	0x700
ORG1=	0x7c00
ORG2=	0x2000

CFLAGS+=-DBOOTPROG=\"zfsboot\" \
	-O1 \
	-DZFS -DBOOT2 \
	-DSIOPRT=${BOOT_COMCONSOLE_PORT} \
	-DSIOFMT=${B2SIOFMT} \
	-DSIOSPD=${BOOT_COMCONSOLE_SPEED} \
	-I${.CURDIR}/../../common \
	-I${.CURDIR}/../common \
	-I${.CURDIR}/../../zfs \
	-I${.CURDIR}/../../../cddl/boot/zfs \
	-I${.CURDIR}/../../../crypto/skein \
	-I${.CURDIR}/../btx/lib -I. \
	-I${.CURDIR}/../boot2 \
	-Wall -Waggregate-return -Wbad-function-cast -Wno-cast-align \
	-Wmissing-declarations -Wmissing-prototypes -Wnested-externs \
	-Wpointer-arith -Wshadow -Wstrict-prototypes -Wwrite-strings \
	-Winline

CFLAGS.gcc+=	--param max-inline-insns-single=100
# Do not unroll skein loops, reduce code size
CFLAGS+=	-DSKEIN_LOOP=111

LD_FLAGS=${LD_FLAGS_BIN}

# Pick up ../Makefile.inc early.
.include <bsd.init.mk>

CLEANFILES=	zfsboot

zfsboot: zfsboot1 zfsboot2
	cat zfsboot1 zfsboot2 > zfsboot

CLEANFILES+=	zfsboot1 zfsldr.out zfsldr.o

zfsboot1: zfsldr.out
	${OBJCOPY} -S -O binary zfsldr.out ${.TARGET}

zfsldr.out: zfsldr.o
	${LD} ${LD_FLAGS} -e start -Ttext ${ORG1} -o ${.TARGET} zfsldr.o

CLEANFILES+=	zfsboot2 zfsboot.ld zfsboot.ldr zfsboot.bin zfsboot.out \
		zfsboot.o zfsboot.s zfsboot.s.tmp sio.o cons.o drv.o util.o \
		skein.o skein_block.o

# We currently allow 128k bytes for zfsboot - in practice it could be
# any size up to 3.5Mb but keeping it fixed size simplifies zfsldr.
# 
BOOT2SIZE=	131072

zfsboot2: zfsboot.ld
	@set -- `ls -l ${.ALLSRC}`; x=$$((${BOOT2SIZE}-$$5)); \
	    echo "$$x bytes available"; test $$x -ge 0
	${DD} if=${.ALLSRC} of=${.TARGET} obs=${BOOT2SIZE} conv=osync

zfsboot.ld: zfsboot.ldr zfsboot.bin ${BTXKERN}
	btxld -v -E ${ORG2} -f bin -b ${BTXKERN} -l zfsboot.ldr \
	    -o ${.TARGET} -P 1 zfsboot.bin

zfsboot.ldr:
	cp /dev/null ${.TARGET}

zfsboot.bin: zfsboot.out
	${OBJCOPY} -S -O binary zfsboot.out ${.TARGET}

zfsboot.out: ${BTXCRT} zfsboot.o sio.o drv.o cons.o util.o skein.o skein_block.o
	${LD} ${LD_FLAGS} -Ttext ${ORG2} -o ${.TARGET} ${.ALLSRC} ${LIBSA32}

SRCS=	zfsboot.c

.if ${MACHINE_CPUARCH} == "amd64"
beforedepend zfsboot.o: machine
CLEANFILES+=	machine
machine: .NOMETA
	ln -sf ${.CURDIR}/../../../i386/include machine
.endif

.include <bsd.prog.mk>

# XXX: clang integrated-as doesn't grok .codeNN directives yet
CFLAGS.zfsldr.S=	${CLANG_NO_IAS}<|MERGE_RESOLUTION|>--- conflicted
+++ resolved
@@ -1,13 +1,8 @@
 # $FreeBSD$
 
-<<<<<<< HEAD
-.include <src.opts.mk>
-MK_COVERAGE=	no
-=======
 LOADER_GELI_SUPPORT=no
 
 .include "../Makefile.inc"
->>>>>>> be49509e
 
 .PATH:		${.CURDIR}/../boot2 ${.CURDIR}/../common \
 		${.CURDIR}/../../../crypto/skein ${SASRC}
