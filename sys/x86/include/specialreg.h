--- conflicted
+++ resolved
@@ -68,12 +68,9 @@
 #define	CR4_PCE	0x00000100	/* Performance monitoring counter enable */
 #define	CR4_FXSR 0x00000200	/* Fast FPU save/restore used by OS */
 #define	CR4_XMM	0x00000400	/* enable SIMD/MMX2 to use except 16 */
-<<<<<<< HEAD
 #define	CR4_VMXE 0x00002000	/* enable VMX operation (Intel-specific) */
-=======
 #define	CR4_FSGSBASE 0x00010000	/* Enable FS/GS BASE accessing instructions */
 #define	CR4_PCIDE 0x00020000	/* Enable Context ID */
->>>>>>> de6ea8b2
 #define	CR4_XSAVE 0x00040000	/* XSETBV/XGETBV */
 #define	CR4_SMEP 0x00100000	/* Supervisor-Mode Execution Prevention */
 
