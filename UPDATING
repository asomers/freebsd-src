--- conflicted
+++ resolved
@@ -26,18 +26,16 @@
 	disable the most expensive debugging functionality run
 	"ln -s 'abort:false,junk:false' /etc/malloc.conf".)
 
-<<<<<<< HEAD
 2020mmdd:
 	Clang, llvm, lld, lldb, compiler-rt, libc++, libunwind and openmp have
 	been upgraded to 10.0.0.  Please see the 20141231 entry below for
 	information about prerequisites and upgrading, if you are not already
 	using clang 3.5.0 or higher.
-=======
+
 20200309:
 	The amd(8) automount daemon has been removed from the source tree.
 	As of FreeBSD 10.1 autofs(5) is the preferred tool for automounting.
 	amd is still available in the sysutils/am-utils port.
->>>>>>> d99bb677
 
 20200301:
 	Removed brooktree driver (bktr.4) from the tree.
